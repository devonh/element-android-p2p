--- conflicted
+++ resolved
@@ -51,12 +51,10 @@
 
     override fun isOnboardingUseCaseEnabled(): Boolean = read(DebugFeatureKeys.onboardingUseCase) ?: vectorFeatures.isOnboardingUseCaseEnabled()
 
-<<<<<<< HEAD
-    override fun isForceLoginFallbackEnabled(): Boolean = read(DebugFeatureKeys.forceLoginFallback) ?: vectorFeatures.isForceLoginFallbackEnabled()
-=======
     override fun isOnboardingPersonalizeEnabled(): Boolean = read(DebugFeatureKeys.onboardingPersonalize)
             ?: vectorFeatures.isOnboardingPersonalizeEnabled()
->>>>>>> 9e9dc1de
+
+    override fun isForceLoginFallbackEnabled(): Boolean = read(DebugFeatureKeys.forceLoginFallback) ?: vectorFeatures.isForceLoginFallbackEnabled()
 
     fun <T> override(value: T?, key: Preferences.Key<T>) = updatePreferences {
         if (value == null) {
@@ -109,9 +107,6 @@
     val onboardingAlreadyHaveAnAccount = booleanPreferencesKey("onboarding-already-have-an-account")
     val onboardingSplashCarousel = booleanPreferencesKey("onboarding-splash-carousel")
     val onboardingUseCase = booleanPreferencesKey("onbboarding-splash-carousel")
-<<<<<<< HEAD
+    val onboardingPersonalize = booleanPreferencesKey("onbboarding-personalize")
     val forceLoginFallback = booleanPreferencesKey("force-login-fallback")
-=======
-    val onboardingPersonalize = booleanPreferencesKey("onbboarding-personalize")
->>>>>>> 9e9dc1de
 }