--- conflicted
+++ resolved
@@ -2501,7 +2501,20 @@
     <string name="save_your_security_key_title">Save your Security Key</string>
     <string name="save_your_security_key_notice">Store your Security Key somewhere safe, like a password manager or a safe.</string>
 
-<<<<<<< HEAD
+    <!-- Room Settings -->
+    <string name="room_settings_name_hint">Room Name</string>
+    <string name="room_settings_topic_hint">Topic</string>
+    <string name="room_settings_save_success">You changed room settings successfully</string>
+
+    <string name="notice_crypto_unable_to_decrypt_final">You cannot access this message</string>
+    <string name="notice_crypto_unable_to_decrypt_friendly">Waiting for this message, this may take a while</string>
+    <string name="crypto_utd">Cannot Decrypt</string>
+    <string name="notice_crypto_unable_to_decrypt_friendly_desc">Due to end-to-end encryption, you might need to wait for someone\'s message to arrive because the encryption keys were not properly sent to you.</string>
+    <string name="crypto_error_withheld_blacklisted">You cannot access this message because you have been blocked by the sender</string>
+    <string name="crypto_error_withheld_unverified">You cannot access this message because your session is not trusted by the sender</string>
+    <string name="crypto_error_withheld_generic">You cannot access this message because the sender purposely did not send the keys</string>
+    <string name="notice_crypto_unable_to_decrypt_merged">Waiting for encryption history</string>
+
     <!-- Element (Rebranding) -->
     <string name="element_call_failed_no_connection">Element Call Failed</string>
     <string name="element_e2e_re_request_encryption_key_dialog_content">Please launch Element on another device that can decrypt the message so it can send the keys to this session.</string>
@@ -2537,22 +2550,7 @@
     <string name="element_disclaimer_content">We’re excited to announce we’ve changed name! Your app is up to date and you’re signed in to your account.</string>
     <string name="element_disclaimer_negative_button">GOT IT</string>
     <string name="element_disclaimer_positive_button">LEARN MORE</string>
-    
+
     <string name="element_login_splash_brand">element</string>
 
-=======
-    <!-- Room Settings -->
-    <string name="room_settings_name_hint">Room Name</string>
-    <string name="room_settings_topic_hint">Topic</string>
-    <string name="room_settings_save_success">You changed room settings successfully</string>
-
-    <string name="notice_crypto_unable_to_decrypt_final">You cannot access this message</string>
-    <string name="notice_crypto_unable_to_decrypt_friendly">Waiting for this message, this may take a while</string>
-    <string name="crypto_utd">Cannot Decrypt</string>
-    <string name="notice_crypto_unable_to_decrypt_friendly_desc">Due to end-to-end encryption, you might need to wait for someone\'s message to arrive because the encryption keys were not properly sent to you.</string>
-    <string name="crypto_error_withheld_blacklisted">You cannot access this message because you have been blocked by the sender</string>
-    <string name="crypto_error_withheld_unverified">You cannot access this message because your session is not trusted by the sender</string>
-    <string name="crypto_error_withheld_generic">You cannot access this message because the sender purposely did not send the keys</string>
-    <string name="notice_crypto_unable_to_decrypt_merged">Waiting for encryption history</string>
->>>>>>> f1e5129a
 </resources>