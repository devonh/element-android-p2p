<?xml version="1.0" encoding="utf-8"?>
<menu xmlns:android="http://schemas.android.com/apk/res/android"
    xmlns:app="http://schemas.android.com/apk/res-auto"
    xmlns:tools="http://schemas.android.com/tools">

    <item
        android:id="@+id/timeline_setting"
        android:icon="@drawable/ic_settings_x"
        android:title="@string/settings"
        app:showAsAction="never" />

    <item
        android:id="@+id/search"
        android:title="@string/search"
        app:showAsAction="never" />

    <item
        android:id="@+id/invite"
        android:title="@string/action_invite"
        app:showAsAction="never" />

    <item
        android:id="@+id/video_call"
        android:icon="@drawable/ic_video"
        android:title="@string/action_video_call"
        android:visible="false"
        app:iconTint="?colorPrimary"
        app:showAsAction="always"
        tools:visible="true" />

    <item
        android:id="@+id/voice_call"
        android:icon="@drawable/ic_phone"
        android:title="@string/call"
        android:visible="false"
        app:iconTint="?colorPrimary"
        app:showAsAction="always"
        tools:visible="true" />

<<<<<<< HEAD
    <item
        android:id="@+id/menu_timeline_thread_list"
        android:title="@string/action_view_threads"
        android:visible="false"
        app:iconTint="?colorPrimary"
        app:actionLayout="@layout/view_thread_notification_badge"
        app:showAsAction="always"
        tools:visible="true" />
    <item
        android:id="@+id/join_conference"
        android:title="@string/join"
=======
    <item android:id="@+id/join_conference"
        android:title="@string/action_join"
>>>>>>> 401479f1
        app:actionLayout="@layout/layout_join_conference_action"
        app:showAsAction="always" />

    <item
        android:id="@+id/open_matrix_apps"
        android:title="@string/room_add_matrix_apps"
        app:actionLayout="@layout/custom_action_item_layout_badge"
        app:showAsAction="ifRoom" />

    <item
        android:id="@+id/dev_tools"
        android:icon="@drawable/ic_settings_root_general"
        android:title="@string/dev_tools_menu_name"
        android:visible="false"
        app:showAsAction="never"
        tools:visible="true" />

    <item
        android:id="@+id/menu_thread_timeline_more"
        android:icon="@drawable/ic_more_vertical"
        android:title="@string/action_thread_view_in_room"
        app:iconTint="?vctr_content_secondary"
        app:showAsAction="always">

        <menu>
            <item
                android:id="@+id/menu_thread_timeline_view_in_room"
                android:icon="@drawable/ic_thread_view_in_room_menu_item"
                android:title="@string/action_thread_view_in_room"
                app:iconTint="?vctr_content_secondary"
                app:showAsAction="ifRoom" />

            <item
                android:id="@+id/menu_thread_timeline_copy_link"
                android:icon="@drawable/ic_thread_link_menu_item"
                android:title="@string/action_thread_copy_link_to_thread"
                app:iconTint="?vctr_content_secondary"
                app:showAsAction="ifRoom" />

            <item
                android:id="@+id/menu_thread_timeline_share"
                android:icon="@drawable/ic_thread_share_menu_item"
                android:title="@string/action_thread_share"
                app:iconTint="?vctr_content_secondary"
                app:showAsAction="ifRoom" />
        </menu>
    </item>


</menu><|MERGE_RESOLUTION|>--- conflicted
+++ resolved
@@ -37,7 +37,6 @@
         app:showAsAction="always"
         tools:visible="true" />
 
-<<<<<<< HEAD
     <item
         android:id="@+id/menu_timeline_thread_list"
         android:title="@string/action_view_threads"
@@ -46,13 +45,9 @@
         app:actionLayout="@layout/view_thread_notification_badge"
         app:showAsAction="always"
         tools:visible="true" />
-    <item
-        android:id="@+id/join_conference"
-        android:title="@string/join"
-=======
+
     <item android:id="@+id/join_conference"
         android:title="@string/action_join"
->>>>>>> 401479f1
         app:actionLayout="@layout/layout_join_conference_action"
         app:showAsAction="always" />
 
