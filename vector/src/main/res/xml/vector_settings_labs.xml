<?xml version="1.0" encoding="utf-8"?>
<androidx.preference.PreferenceScreen xmlns:android="http://schemas.android.com/apk/res/android">

    <!--<im.vector.app.core.preference.VectorPreferenceCategory-->
    <!--android:key="SETTINGS_LABS_PREFERENCE_KEY"-->
    <!--android:title="@string/room_settings_labs_pref_title">-->

    <im.vector.app.core.preference.VectorPreference
        android:focusable="false"
        android:key="labs_warning"
        android:summary="@string/room_settings_labs_warning_message" />

    <!--<im.vector.app.core.preference.VectorSwitchPreference-->
    <!--android:key="SETTINGS_ROOM_SETTINGS_LABS_END_TO_END_PREFERENCE_KEY"-->
    <!--android:title="@string/room_settings_labs_end_to_end" />-->

    <!--<im.vector.app.core.preference.VectorPreference-->
    <!--android:focusable="false"-->
    <!--android:key="SETTINGS_ROOM_SETTINGS_LABS_END_TO_END_IS_ACTIVE_PREFERENCE_KEY"-->
    <!--android:title="@string/room_settings_labs_end_to_end_is_active" />-->

    <!--<im.vector.app.core.preference.VectorSwitchPreference-->
    <!--android:key="SETTINGS_DATA_SAVE_MODE_PREFERENCE_KEY"-->
    <!--android:summary="@string/settings_data_save_mode_summary"-->
    <!--android:title="@string/settings_data_save_mode" />-->

    <!--<im.vector.app.core.preference.VectorSwitchPreference-->
    <!--android:defaultValue="true"-->
    <!--android:key="SETTINGS_USE_JITSI_CONF_PREFERENCE_KEY"-->
    <!--android:title="@string/settings_labs_create_conference_with_jitsi" />-->

    <!--<im.vector.app.core.preference.VectorSwitchPreference-->
    <!--android:key="SETTINGS_ENABLE_SEND_VOICE_FEATURE_PREFERENCE_KEY"-->
    <!--android:summary="@string/settings_labs_enable_send_voice_summary"-->
    <!--android:title="@string/settings_labs_enable_send_voice" />-->

    <im.vector.app.core.preference.VectorSwitchPreference
        android:defaultValue="true"
        android:key="SETTINGS_LABS_ENABLE_SWIPE_TO_REPLY"
        android:title="@string/labs_swipe_to_reply_in_timeline" />

    <im.vector.app.core.preference.VectorSwitchPreference
        android:defaultValue="false"
        android:key="SETTINGS_LABS_UNREAD_NOTIFICATIONS_AS_TAB"
        android:title="@string/labs_show_unread_notifications_as_tab" />

    <im.vector.app.core.preference.VectorSwitchPreference
        android:defaultValue="false"
        android:key="SETTINGS_LABS_ENABLE_LATEX_MATHS"
        android:summary="@string/restart_the_application_to_apply_changes"
        android:title="@string/labs_enable_latex_maths" />
    <!--</im.vector.app.core.preference.VectorPreferenceCategory>-->

    <im.vector.app.core.preference.VectorSwitchPreference
        android:defaultValue="false"
<<<<<<< HEAD
        android:key="SETTINGS_LABS_ENABLE_POLLS"
        android:title="@string/labs_enable_polls" />


    <im.vector.app.core.preference.VectorSwitchPreference
        android:defaultValue="false"
        android:key="SETTINGS_LABS_AUTO_REPORT_UISI"
        android:summary="@string/labs_auto_report_uisi_desc"
        android:title="@string/labs_auto_report_uisi" />

    <im.vector.app.core.preference.VectorSwitchPreference
        android:defaultValue="true"
        android:key="SETTINGS_LABS_RENDER_LOCATIONS_IN_TIMELINE"
        android:title="@string/labs_render_locations_in_timeline" />
=======
        android:key="SETTINGS_LABS_AUTO_REPORT_UISI"
        android:summary="@string/labs_auto_report_uisi_desc"
        android:title="@string/labs_auto_report_uisi" />
>>>>>>> 5bb06158

</androidx.preference.PreferenceScreen><|MERGE_RESOLUTION|>--- conflicted
+++ resolved
@@ -53,13 +53,6 @@
 
     <im.vector.app.core.preference.VectorSwitchPreference
         android:defaultValue="false"
-<<<<<<< HEAD
-        android:key="SETTINGS_LABS_ENABLE_POLLS"
-        android:title="@string/labs_enable_polls" />
-
-
-    <im.vector.app.core.preference.VectorSwitchPreference
-        android:defaultValue="false"
         android:key="SETTINGS_LABS_AUTO_REPORT_UISI"
         android:summary="@string/labs_auto_report_uisi_desc"
         android:title="@string/labs_auto_report_uisi" />
@@ -68,10 +61,5 @@
         android:defaultValue="true"
         android:key="SETTINGS_LABS_RENDER_LOCATIONS_IN_TIMELINE"
         android:title="@string/labs_render_locations_in_timeline" />
-=======
-        android:key="SETTINGS_LABS_AUTO_REPORT_UISI"
-        android:summary="@string/labs_auto_report_uisi_desc"
-        android:title="@string/labs_auto_report_uisi" />
->>>>>>> 5bb06158
 
 </androidx.preference.PreferenceScreen>