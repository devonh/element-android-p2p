<?xml version="1.0" encoding="utf-8"?>
<ScrollView xmlns:android="http://schemas.android.com/apk/res/android"
    xmlns:app="http://schemas.android.com/apk/res-auto"
    android:layout_width="match_parent"
    android:layout_height="match_parent">

    <androidx.constraintlayout.widget.ConstraintLayout
        android:layout_width="match_parent"
        android:layout_height="wrap_content">

        <im.vector.app.features.settings.devices.v2.list.SessionsListHeaderView
            android:id="@+id/deviceListHeaderSectionSecurityRecommendations"
            android:layout_width="0dp"
            android:layout_height="wrap_content"
            app:sessionsListHeaderDescription="@string/device_manager_header_section_security_recommendations_description"
            app:sessionsListHeaderTitle="@string/device_manager_header_section_security_recommendations_title"
            app:layout_constraintEnd_toEndOf="parent"
            app:layout_constraintStart_toStartOf="parent"
            app:layout_constraintTop_toTopOf="parent" />

        <im.vector.app.features.settings.devices.v2.list.SecurityRecommendationView
            android:id="@+id/deviceListUnverifiedSessionsRecommendation"
            android:layout_width="0dp"
            android:layout_height="wrap_content"
            android:layout_marginHorizontal="16dp"
            android:layout_marginVertical="16dp"
            app:recommendationTitle="@string/device_manager_unverified_sessions_title"
            app:recommendationDescription="@string/device_manager_unverified_sessions_description"
            app:recommendationImageResource="@drawable/ic_shield_warning_no_border"
            app:recommendationImageBackgroundTint="@color/shield_color_warning_background"
            app:layout_constraintEnd_toEndOf="parent"
            app:layout_constraintStart_toStartOf="parent"
            app:layout_constraintTop_toBottomOf="@id/deviceListHeaderSectionSecurityRecommendations"/>

        <im.vector.app.features.settings.devices.v2.list.SecurityRecommendationView
            android:id="@+id/deviceListInactiveSessionsRecommendation"
            android:layout_width="0dp"
            android:layout_height="wrap_content"
            android:layout_marginHorizontal="16dp"
            android:layout_marginVertical="16dp"
            app:recommendationTitle="@string/device_manager_inactive_sessions_title"
            app:recommendationDescription="@plurals/device_manager_inactive_sessions_description"
            app:recommendationImageResource="@drawable/ic_inactive_sessions"
            app:recommendationImageBackgroundTint="?vctr_system"
            app:layout_constraintEnd_toEndOf="parent"
            app:layout_constraintStart_toStartOf="parent"
            app:layout_constraintTop_toBottomOf="@id/deviceListUnverifiedSessionsRecommendation"/>

        <View
            android:id="@+id/deviceListSecurityRecommendationsDivider"
            android:layout_width="0dp"
            android:layout_height="1dp"
            android:layout_marginTop="24dp"
            android:background="@drawable/divider_horizontal"
            app:layout_constraintEnd_toEndOf="parent"
            app:layout_constraintStart_toStartOf="parent"
            app:layout_constraintTop_toBottomOf="@id/deviceListInactiveSessionsRecommendation" />

        <im.vector.app.features.settings.devices.v2.list.SessionsListHeaderView
            android:id="@+id/deviceListHeaderCurrentSession"
            android:layout_width="0dp"
            android:layout_height="wrap_content"
            app:sessionsListHeaderDescription=""
            app:sessionsListHeaderTitle="@string/device_manager_current_session_title"
            app:layout_constraintEnd_toEndOf="parent"
            app:layout_constraintStart_toStartOf="parent"
            app:layout_constraintTop_toBottomOf="@id/deviceListSecurityRecommendationsDivider" />

        <im.vector.app.features.settings.devices.v2.list.SessionInfoView
            android:id="@+id/deviceListCurrentSession"
            android:layout_width="0dp"
            android:layout_height="wrap_content"
            android:layout_marginHorizontal="16dp"
            android:layout_marginVertical="16dp"
            app:layout_constraintEnd_toEndOf="parent"
            app:layout_constraintStart_toStartOf="parent"
            app:layout_constraintTop_toBottomOf="@id/deviceListHeaderCurrentSession" />

        <View
            android:id="@+id/deviceListDividerCurrentSession"
            android:layout_width="0dp"
            android:layout_height="1dp"
            android:layout_marginTop="24dp"
            android:background="@drawable/divider_horizontal"
            app:layout_constraintEnd_toEndOf="parent"
            app:layout_constraintStart_toStartOf="parent"
            app:layout_constraintTop_toBottomOf="@id/deviceListCurrentSession" />

        <im.vector.app.features.settings.devices.v2.list.SessionsListHeaderView
            android:id="@+id/deviceListHeaderOtherSessions"
            android:layout_width="0dp"
            android:layout_height="wrap_content"
<<<<<<< HEAD
            app:devicesListHeaderDescription="@string/device_manager_sessions_other_description"
            app:devicesListHeaderTitle="@string/device_manager_sessions_other_title"
=======
            app:sessionsListHeaderDescription="@string/settings_sessions_other_description"
            app:sessionsListHeaderTitle="@string/settings_sessions_other_title"
>>>>>>> b05d52bb
            app:layout_constraintEnd_toEndOf="parent"
            app:layout_constraintStart_toStartOf="parent"
            app:layout_constraintTop_toBottomOf="@id/deviceListDividerCurrentSession" />

        <im.vector.app.features.settings.devices.v2.list.OtherSessionsView
            android:id="@+id/deviceListOtherSessions"
            android:layout_width="0dp"
            android:layout_height="wrap_content"
            android:layout_marginTop="16dp"
            app:layout_constraintEnd_toEndOf="parent"
            app:layout_constraintStart_toStartOf="parent"
            app:layout_constraintTop_toBottomOf="@id/deviceListHeaderOtherSessions" />

        <include
            android:id="@+id/waiting_view"
            layout="@layout/merge_overlay_waiting_view"
            app:layout_constraintBottom_toBottomOf="parent"
            app:layout_constraintEnd_toEndOf="parent"
            app:layout_constraintStart_toStartOf="parent"
            app:layout_constraintTop_toTopOf="parent" />

    </androidx.constraintlayout.widget.ConstraintLayout>
</ScrollView><|MERGE_RESOLUTION|>--- conflicted
+++ resolved
@@ -90,13 +90,8 @@
             android:id="@+id/deviceListHeaderOtherSessions"
             android:layout_width="0dp"
             android:layout_height="wrap_content"
-<<<<<<< HEAD
-            app:devicesListHeaderDescription="@string/device_manager_sessions_other_description"
-            app:devicesListHeaderTitle="@string/device_manager_sessions_other_title"
-=======
-            app:sessionsListHeaderDescription="@string/settings_sessions_other_description"
-            app:sessionsListHeaderTitle="@string/settings_sessions_other_title"
->>>>>>> b05d52bb
+            app:sessionsListHeaderDescription="@string/device_manager_sessions_other_description"
+            app:sessionsListHeaderTitle="@string/device_manager_sessions_other_title"
             app:layout_constraintEnd_toEndOf="parent"
             app:layout_constraintStart_toStartOf="parent"
             app:layout_constraintTop_toBottomOf="@id/deviceListDividerCurrentSession" />
