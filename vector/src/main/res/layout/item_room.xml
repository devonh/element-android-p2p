<?xml version="1.0" encoding="utf-8"?>
<androidx.constraintlayout.widget.ConstraintLayout xmlns:android="http://schemas.android.com/apk/res/android"
    xmlns:app="http://schemas.android.com/apk/res-auto"
    xmlns:tools="http://schemas.android.com/tools"
    android:id="@+id/itemRoomLayout"
    android:layout_width="match_parent"
    android:layout_height="wrap_content"
    android:background="?android:colorBackground"
    android:clickable="true"
    android:focusable="true"
    android:foreground="?attr/selectableItemBackground"
    tools:viewBindingIgnore="true">

    <View
        android:id="@+id/roomUnreadIndicator"
        android:layout_width="4dp"
        android:layout_height="0dp"
        android:background="?vctr_unread_background"
        android:visibility="gone"
        app:layout_constraintBottom_toBottomOf="parent"
        app:layout_constraintStart_toStartOf="parent"
        app:layout_constraintTop_toTopOf="parent"
        tools:visibility="visible" />

    <FrameLayout
        android:id="@+id/roomAvatarContainer"
        android:layout_width="wrap_content"
        android:layout_height="wrap_content"
        android:layout_marginStart="8dp"
        android:layout_marginTop="12dp"
        app:layout_constraintStart_toStartOf="parent"
        app:layout_constraintTop_toTopOf="parent">

        <ImageView
            android:id="@+id/roomAvatarImageView"
            android:layout_width="56dp"
            android:layout_height="56dp"
            android:importantForAccessibility="no"
            tools:src="@sample/room_round_avatars" />

        <ImageView
            android:id="@+id/roomAvatarCheckedImageView"
            android:layout_width="56dp"
            android:layout_height="56dp"
            android:contentDescription="@string/a11y_checked"
            android:scaleType="centerInside"
            android:src="@drawable/ic_material_done"
            app:tint="@android:color/white"
            tools:ignore="MissingPrefix" />

    </FrameLayout>

    <ImageView
        android:id="@+id/roomAvatarFailSendingImageView"
        android:layout_width="16dp"
        android:layout_height="16dp"
        android:contentDescription="@string/a11y_error_some_message_not_sent"
        android:src="@drawable/ic_warning_badge"
        app:layout_constraintCircle="@id/roomAvatarContainer"
        app:layout_constraintCircleAngle="45"
        app:layout_constraintCircleRadius="30dp"
        tools:ignore="MissingConstraints" />

    <!-- Note: this is always gone now -->
    <im.vector.app.core.ui.views.ShieldImageView
        android:id="@+id/roomAvatarDecorationImageView"
        android:layout_width="24dp"
        android:layout_height="24dp"
        app:layout_constraintCircle="@id/roomAvatarContainer"
        app:layout_constraintCircleAngle="135"
        app:layout_constraintCircleRadius="28dp"
        tools:ignore="MissingConstraints"
        tools:visibility="gone" />

    <ImageView
        android:id="@+id/roomAvatarPublicDecorationImageView"
        android:layout_width="20dp"
        android:layout_height="20dp"
        android:background="@drawable/background_circle"
        android:contentDescription="@string/a11y_public_room"
        android:padding="2dp"
        android:src="@drawable/ic_public_room"
        android:visibility="gone"
        app:layout_constraintCircle="@id/roomAvatarContainer"
        app:layout_constraintCircleAngle="135"
        app:layout_constraintCircleRadius="28dp"
        tools:ignore="MissingConstraints"
        tools:visibility="visible" />

    <im.vector.app.core.ui.views.PresenceStateImageView
        android:id="@+id/roomAvatarPresenceImageView"
        android:layout_width="16dp"
        android:layout_height="16dp"
        android:background="@drawable/background_circle"
        android:importantForAccessibility="no"
        android:padding="2dp"
        android:visibility="gone"
        app:layout_constraintCircle="@id/roomAvatarContainer"
        app:layout_constraintCircleAngle="135"
        app:layout_constraintCircleRadius="28dp"
        tools:ignore="MissingConstraints"
        tools:layout_constraintCircleRadius="8dp"
        tools:src="@drawable/ic_presence_offline"
        tools:visibility="visible" />

    <!-- Margin bottom does not work, so I use space -->
    <Space
        android:id="@+id/roomAvatarBottomSpace"
        android:layout_width="0dp"
        android:layout_height="12dp"
        app:layout_constraintStart_toStartOf="parent"
        app:layout_constraintTop_toBottomOf="@id/roomAvatarContainer"
        tools:layout_marginStart="20dp" />

    <TextView
        android:id="@+id/roomNameView"
        style="@style/Widget.Vector.TextView.Subtitle"
        android:layout_width="wrap_content"
        android:layout_height="wrap_content"
        android:layout_marginStart="@dimen/layout_horizontal_margin"
        android:layout_marginTop="12dp"
        android:layout_marginEnd="8dp"
        android:duplicateParentState="true"
        android:ellipsize="end"
        android:maxLines="1"
        android:textColor="?vctr_content_primary"
        android:textStyle="bold"
        app:layout_constrainedWidth="true"
        app:layout_constraintEnd_toStartOf="@id/roomDraftBadge"
        app:layout_constraintHorizontal_bias="0.0"
        app:layout_constraintHorizontal_chainStyle="packed"
        app:layout_constraintStart_toEndOf="@id/roomAvatarContainer"
        app:layout_constraintTop_toTopOf="parent"
        tools:text="@sample/users.json/data/displayName" />

    <ImageView
        android:id="@+id/roomDraftBadge"
        android:layout_width="16dp"
        android:layout_height="16dp"
        android:layout_marginStart="4dp"
        android:layout_marginEnd="4dp"
        android:contentDescription="@string/a11y_unsent_draft"
        android:src="@drawable/ic_edit"
        android:visibility="gone"
        app:layout_constraintBottom_toBottomOf="@id/roomNameView"
        app:layout_constraintEnd_toStartOf="@id/roomUnreadCounterBadgeView"
        app:layout_constraintStart_toEndOf="@id/roomNameView"
        app:layout_constraintTop_toTopOf="@id/roomNameView"
        app:tint="?vctr_content_primary"
        tools:ignore="MissingPrefix"
        tools:visibility="visible" />

    <im.vector.app.features.home.room.list.UnreadCounterBadgeView
        android:id="@+id/roomUnreadCounterBadgeView"
        style="@style/Widget.Vector.TextView.Micro"
        android:layout_width="wrap_content"
        android:layout_height="wrap_content"
        android:layout_marginEnd="8dp"
        android:gravity="center"
        android:minWidth="16dp"
        android:minHeight="16dp"
        android:paddingStart="4dp"
        android:paddingEnd="4dp"
        android:textColor="?colorOnError"
        android:visibility="gone"
        app:layout_constraintBottom_toBottomOf="@id/roomNameView"
        app:layout_constraintEnd_toStartOf="@id/roomLastEventTimeView"
        app:layout_constraintTop_toTopOf="@id/roomNameView"
        tools:background="@drawable/bg_unread_highlight"
        tools:text="4"
        tools:visibility="visible" />

    <TextView
        android:id="@+id/roomLastEventTimeView"
        style="@style/Widget.Vector.TextView.Caption"
        android:layout_width="wrap_content"
        android:layout_height="wrap_content"
        android:layout_marginEnd="8dp"
        android:textColor="?vctr_content_secondary"
        app:layout_constraintBottom_toBottomOf="@id/roomNameView"
        app:layout_constraintEnd_toEndOf="parent"
        app:layout_constraintTop_toTopOf="@id/roomNameView"
        tools:text="@tools:sample/date/hhmm" />

    <TextView
        android:id="@+id/subtitleView"
        style="@style/Widget.Vector.TextView.Body"
        android:layout_width="0dp"
        android:layout_height="wrap_content"
        android:layout_marginTop="3dp"
        android:layout_marginEnd="8dp"
        android:ellipsize="end"
<<<<<<< HEAD
        android:maxLines="2"
=======
        android:lines="2"
>>>>>>> aa427460
        android:textAlignment="viewStart"
        android:textColor="?vctr_content_secondary"
        app:layout_constraintEnd_toEndOf="parent"
        app:layout_constraintStart_toStartOf="@id/roomNameView"
        app:layout_constraintTop_toBottomOf="@id/roomNameView"
        tools:text="@sample/messages.json/data/message" />

    <TextView
        android:id="@+id/roomTypingView"
        style="@style/Widget.Vector.TextView.Body"
        android:layout_width="0dp"
        android:layout_height="wrap_content"
        android:layout_marginTop="3dp"
        android:layout_marginEnd="8dp"
        android:ellipsize="end"
        android:maxLines="2"
        android:textAlignment="viewStart"
        android:textColor="?colorPrimary"
        android:textStyle="bold"
        app:layout_constraintEnd_toEndOf="parent"
        app:layout_constraintStart_toStartOf="@id/roomNameView"
        app:layout_constraintTop_toBottomOf="@id/roomNameView"
        tools:text="Alice is typing…"
        tools:visibility="gone" />

    <!-- Margin bottom does not work, so I use space -->
    <Space
        android:id="@+id/roomLastEventBottomSpace"
        android:layout_width="0dp"
        android:layout_height="7dp"
        app:layout_constraintStart_toStartOf="parent"
        app:layout_constraintTop_toBottomOf="@id/subtitleView"
        tools:layout_marginStart="120dp" />

    <androidx.constraintlayout.widget.Barrier
        android:id="@+id/roomBottomBarrier"
        android:layout_width="wrap_content"
        android:layout_height="wrap_content"
        app:barrierDirection="bottom"
        app:constraint_referenced_ids="roomAvatarBottomSpace,roomLastEventBottomSpace" />

    <!-- We use vctr_list_separator_system here for a better rendering -->
    <View
        android:id="@+id/roomDividerView"
        android:layout_width="0dp"
        android:layout_height="1dp"
        android:background="?vctr_list_separator_system"
        app:layout_constraintBottom_toBottomOf="parent"
        app:layout_constraintEnd_toEndOf="parent"
        app:layout_constraintStart_toStartOf="parent"
        app:layout_constraintTop_toBottomOf="@id/roomBottomBarrier" />

</androidx.constraintlayout.widget.ConstraintLayout><|MERGE_RESOLUTION|>--- conflicted
+++ resolved
@@ -190,11 +190,7 @@
         android:layout_marginTop="3dp"
         android:layout_marginEnd="8dp"
         android:ellipsize="end"
-<<<<<<< HEAD
-        android:maxLines="2"
-=======
         android:lines="2"
->>>>>>> aa427460
         android:textAlignment="viewStart"
         android:textColor="?vctr_content_secondary"
         app:layout_constraintEnd_toEndOf="parent"
