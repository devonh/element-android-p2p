--- conflicted
+++ resolved
@@ -30,102 +30,9 @@
                 android:id="@+id/includeThreadToolbar"
                 layout="@layout/view_room_detail_thread_toolbar" />
 
-<<<<<<< HEAD
             <include
                 android:id="@+id/includeRoomToolbar"
                 layout="@layout/view_room_detail_toolbar" />
-=======
-                <ImageView
-                    android:id="@+id/roomToolbarAvatarImageView"
-                    android:layout_width="40dp"
-                    android:layout_height="40dp"
-                    android:layout_marginTop="8dp"
-                    android:layout_marginBottom="8dp"
-                    android:importantForAccessibility="no"
-                    app:layout_constraintBottom_toBottomOf="parent"
-                    app:layout_constraintStart_toStartOf="parent"
-                    app:layout_constraintTop_toTopOf="parent"
-                    tools:src="@sample/room_round_avatars" />
-
-                <im.vector.app.core.ui.views.ShieldImageView
-                    android:id="@+id/roomToolbarDecorationImageView"
-                    android:layout_width="17dp"
-                    android:layout_height="17dp"
-                    android:layout_marginStart="5dp"
-                    android:layout_marginTop="2dp"
-                    app:layout_constraintBottom_toBottomOf="@id/roomToolbarTitleView"
-                    app:layout_constraintStart_toEndOf="@id/roomToolbarAvatarImageView"
-                    app:layout_constraintTop_toTopOf="@id/roomToolbarTitleView" />
-
-                <im.vector.app.core.ui.views.PresenceStateImageView
-                    android:id="@+id/roomToolbarPresenceImageView"
-                    android:layout_width="12dp"
-                    android:layout_height="12dp"
-                    android:background="@drawable/background_circle"
-                    android:padding="2dp"
-                    android:visibility="gone"
-                    app:layout_constraintCircle="@id/roomToolbarAvatarImageView"
-                    app:layout_constraintCircleAngle="135"
-                    app:layout_constraintCircleRadius="20dp"
-                    tools:ignore="MissingConstraints"
-                    tools:layout_constraintCircleRadius="8dp"
-                    tools:src="@drawable/ic_presence_offline"
-                    tools:visibility="visible" />
-
-                <ImageView
-                    android:id="@+id/roomToolbarPublicImageView"
-                    android:layout_width="13dp"
-                    android:layout_height="13dp"
-                    android:background="@drawable/background_circle"
-                    android:contentDescription="@string/a11y_public_room"
-                    android:padding="1dp"
-                    android:src="@drawable/ic_public_room"
-                    android:visibility="gone"
-                    app:layout_constraintCircle="@id/roomToolbarAvatarImageView"
-                    app:layout_constraintCircleAngle="135"
-                    app:layout_constraintCircleRadius="20dp"
-                    tools:ignore="MissingConstraints"
-                    tools:visibility="visible" />
-
-                <TextView
-                    android:id="@+id/roomToolbarTitleView"
-                    style="@style/Widget.Vector.TextView.HeadlineMedium"
-                    android:layout_width="0dp"
-                    android:layout_height="wrap_content"
-                    android:layout_marginStart="4dp"
-                    android:layout_marginEnd="8dp"
-                    android:ellipsize="end"
-                    android:maxLines="1"
-                    android:textColor="?vctr_content_primary"
-                    app:layout_constraintBottom_toTopOf="@id/roomToolbarSubtitleView"
-                    app:layout_constraintEnd_toEndOf="parent"
-                    app:layout_constraintHorizontal_bias="0.0"
-                    app:layout_constraintStart_toEndOf="@id/roomToolbarDecorationImageView"
-                    app:layout_constraintTop_toTopOf="parent"
-                    app:layout_constraintVertical_chainStyle="packed"
-                    app:layout_goneMarginStart="7dp"
-                    tools:text="@sample/rooms.json/data/name" />
-
-                <TextView
-                    android:id="@+id/roomToolbarSubtitleView"
-                    style="@style/Widget.Vector.TextView.Body"
-                    android:layout_width="0dp"
-                    android:layout_height="wrap_content"
-                    android:layout_marginStart="7dp"
-                    android:layout_marginEnd="8dp"
-                    android:ellipsize="end"
-                    android:maxLines="1"
-                    android:textColor="?vctr_content_primary"
-                    app:layout_constraintBottom_toBottomOf="parent"
-                    app:layout_constraintEnd_toEndOf="parent"
-                    app:layout_constraintHorizontal_bias="0.0"
-                    app:layout_constraintStart_toEndOf="@id/roomToolbarAvatarImageView"
-                    app:layout_constraintTop_toBottomOf="@id/roomToolbarTitleView"
-                    tools:text="@sample/rooms.json/data/topic"
-                    tools:visibility="visible" />
-
-            </androidx.constraintlayout.widget.ConstraintLayout>
->>>>>>> 4949a063
 
         </com.google.android.material.appbar.MaterialToolbar>
 
