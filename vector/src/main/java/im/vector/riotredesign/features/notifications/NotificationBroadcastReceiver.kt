--- conflicted
+++ resolved
@@ -24,16 +24,11 @@
 import im.vector.matrix.android.api.MatrixCallback
 import im.vector.matrix.android.api.session.Session
 import im.vector.matrix.android.api.session.room.Room
-<<<<<<< HEAD
-import timber.log.Timber
-import javax.inject.Inject
-=======
 import im.vector.riotredesign.R
-import org.koin.standalone.KoinComponent
-import org.koin.standalone.inject
+import im.vector.riotredesign.core.di.ActiveSessionHolder
 import timber.log.Timber
 import java.util.*
->>>>>>> 33f17e4c
+import javax.inject.Inject
 
 /**
  * Receives actions broadcast by notification (on click, on dismiss, inline replies, etc.)
@@ -41,10 +36,10 @@
 class NotificationBroadcastReceiver : BroadcastReceiver() {
 
     @Inject lateinit var notificationDrawerManager: NotificationDrawerManager
+    @Inject lateinit var activeSessionHolder: ActiveSessionHolder
 
     override fun onReceive(context: Context?, intent: Intent?) {
         if (intent == null || context == null) return
-
         Timber.v("NotificationBroadcastReceiver received : $intent")
 
         when (intent.action) {
@@ -65,7 +60,7 @@
     }
 
     private fun handleMarkAsRead(context: Context, roomId: String) {
-        Matrix.getInstance().currentSession?.let { session ->
+       activeSessionHolder.getActiveSession().let { session ->
             session.getRoom(roomId)
                     ?.markAllAsRead(object : MatrixCallback<Unit> {})
         }
@@ -81,7 +76,7 @@
             return
         }
         val matrixId = intent.getStringExtra(EXTRA_MATRIX_ID)
-        Matrix.getInstance().currentSession?.let { session ->
+        activeSessionHolder.getActiveSession().let { session ->
             session.getRoom(roomId)?.let { room ->
                 sendMatrixEvent(message, session, room, context)
             }
