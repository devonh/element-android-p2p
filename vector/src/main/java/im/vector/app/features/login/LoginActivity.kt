--- conflicted
+++ resolved
@@ -210,26 +210,18 @@
                 // Go back to the login fragment
                 supportFragmentManager.popBackStack(FRAGMENT_LOGIN_TAG, POP_BACK_STACK_EXCLUSIVE)
             }
-<<<<<<< HEAD
-            is LoginViewEvents.OnSendEmailSuccess ->
-=======
             is LoginViewEvents.OnSendEmailSuccess                         -> {
                 // Pop the enter email Fragment
                 supportFragmentManager.popBackStack(FRAGMENT_REGISTRATION_STAGE_TAG, FragmentManager.POP_BACK_STACK_INCLUSIVE)
->>>>>>> fb0205e9
                 addFragmentToBackstack(R.id.loginFragmentContainer,
                         LoginWaitForEmailFragment::class.java,
                         LoginWaitForEmailFragmentArgument(loginViewEvents.email),
                         tag = FRAGMENT_REGISTRATION_STAGE_TAG,
                         option = commonOption)
-<<<<<<< HEAD
-            is LoginViewEvents.OnSendMsisdnSuccess ->
-=======
             }
             is LoginViewEvents.OnSendMsisdnSuccess                        -> {
                 // Pop the enter Msisdn Fragment
                 supportFragmentManager.popBackStack(FRAGMENT_REGISTRATION_STAGE_TAG, FragmentManager.POP_BACK_STACK_INCLUSIVE)
->>>>>>> fb0205e9
                 addFragmentToBackstack(R.id.loginFragmentContainer,
                         LoginGenericTextInputFormFragment::class.java,
                         LoginGenericTextInputFormFragmentArgument(TextInputFormFragmentMode.ConfirmMsisdn, true, loginViewEvents.msisdn),
