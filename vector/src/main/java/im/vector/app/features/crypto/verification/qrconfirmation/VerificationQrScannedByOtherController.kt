--- conflicted
+++ resolved
@@ -54,11 +54,7 @@
                 if (state.isMe) {
                     notice(host.stringProvider.getString(R.string.qr_code_scanned_self_verif_notice).toEpoxyCharSequence())
                 } else {
-<<<<<<< HEAD
-                    val name = state.otherUserMxItem?.getBestName() ?: ""
-=======
                     val name = state.otherUserMxItem.getBestName()
->>>>>>> aa427460
                     notice(host.stringProvider.getString(R.string.qr_code_scanned_by_other_notice, name).toEpoxyCharSequence())
                 }
             }
