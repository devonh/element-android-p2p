--- conflicted
+++ resolved
@@ -78,11 +78,7 @@
     override fun doVerifyBySas() = withState(sharedViewModel) { state ->
         sharedViewModel.handle(
                 VerificationAction.StartSASVerification(
-<<<<<<< HEAD
-                        state.otherUserMxItem?.id ?: "",
-=======
                         state.otherUserId,
->>>>>>> aa427460
                         state.pendingRequest.invoke()?.transactionId ?: ""
                 )
         )
@@ -134,11 +130,7 @@
     private fun onRemoteQrCodeScanned(remoteQrCode: String) = withState(sharedViewModel) { state ->
         sharedViewModel.handle(
                 VerificationAction.RemoteQrCodeScanned(
-<<<<<<< HEAD
-                        state.otherUserMxItem?.id ?: "",
-=======
                         state.otherUserId,
->>>>>>> aa427460
                         state.pendingRequest.invoke()?.transactionId ?: "",
                         remoteQrCode
                 )
