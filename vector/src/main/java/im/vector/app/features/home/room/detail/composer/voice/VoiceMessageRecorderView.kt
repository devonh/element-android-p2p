/*
 * Copyright (c) 2021 New Vector Ltd
 *
 * Licensed under the Apache License, Version 2.0 (the "License");
 * you may not use this file except in compliance with the License.
 * You may obtain a copy of the License at
 *
 *     http://www.apache.org/licenses/LICENSE-2.0
 *
 * Unless required by applicable law or agreed to in writing, software
 * distributed under the License is distributed on an "AS IS" BASIS,
 * WITHOUT WARRANTIES OR CONDITIONS OF ANY KIND, either express or implied.
 * See the License for the specific language governing permissions and
 * limitations under the License.
 */

package im.vector.app.features.home.room.detail.composer.voice

import android.content.Context
import android.util.AttributeSet
import android.view.View
import androidx.constraintlayout.widget.ConstraintLayout
import dagger.hilt.android.AndroidEntryPoint
import im.vector.app.BuildConfig
import im.vector.app.R
import im.vector.app.core.hardware.vibrate
import im.vector.app.core.time.Clock
import im.vector.app.core.utils.DimensionConverter
import im.vector.app.databinding.ViewVoiceMessageRecorderBinding
import im.vector.app.features.home.room.detail.timeline.helper.VoiceMessagePlaybackTracker
import im.vector.lib.core.utils.timer.CountUpTimer
import javax.inject.Inject
import kotlin.math.floor

/**
 * Encapsulates the voice message recording view and animations.
 */
@AndroidEntryPoint
class VoiceMessageRecorderView @JvmOverloads constructor(
        context: Context,
        attrs: AttributeSet? = null,
        defStyleAttr: Int = 0
) : ConstraintLayout(context, attrs, defStyleAttr), VoiceMessagePlaybackTracker.Listener {

    interface Callback {
        fun onVoiceRecordingStarted()
        fun onVoiceRecordingEnded()
        fun onVoicePlaybackButtonClicked()
        fun onVoiceRecordingCancelled()
        fun onVoiceRecordingLocked()
        fun onSendVoiceMessage()
        fun onDeleteVoiceMessage()
        fun onRecordingLimitReached()
        fun onRecordingWaveformClicked()
        fun onVoiceWaveformTouchedUp(percentage: Float, duration: Int)
        fun onVoiceWaveformMoved(percentage: Float, duration: Int)
    }

    @Inject lateinit var clock: Clock

    // We need to define views as lateinit var to be able to check if initialized for the bug fix on api 21 and 22.
    @Suppress("UNNECESSARY_LATEINIT")
    private lateinit var voiceMessageViews: VoiceMessageViews
    lateinit var callback: Callback

    private var recordingTicker: CountUpTimer? = null
    private var lastKnownState: RecordingUiState? = null
    private var dragState: DraggingState = DraggingState.Ignored
    private var recordingDuration: Long = 0

    init {
        inflate(this.context, R.layout.view_voice_message_recorder, this)
        val dimensionConverter = DimensionConverter(this.context.resources)
        voiceMessageViews = VoiceMessageViews(
                this.context.resources,
                ViewVoiceMessageRecorderBinding.bind(this),
                dimensionConverter
        )
        initListeners()
    }

    private fun initListeners() {
        voiceMessageViews.start(object : VoiceMessageViews.Actions {
            override fun onRequestRecording() = callback.onVoiceRecordingStarted()
            override fun onMicButtonReleased() {
                when (dragState) {
                    DraggingState.Lock   -> {
                        // do nothing,
                        // onSendVoiceMessage, onDeleteVoiceMessage or onRecordingLimitReached will be triggered instead
                    }
                    DraggingState.Cancel -> callback.onVoiceRecordingCancelled()
                    else                 -> callback.onVoiceRecordingEnded()
                }
            }

            override fun onSendVoiceMessage() = callback.onSendVoiceMessage()
            override fun onDeleteVoiceMessage() = callback.onDeleteVoiceMessage()
            override fun onWaveformClicked() {
                when (lastKnownState) {
<<<<<<< HEAD
=======
                    RecordingUiState.Draft     -> callback.onVoicePlaybackButtonClicked()
>>>>>>> 20b2af44
                    is RecordingUiState.Recording,
                    is RecordingUiState.Locked -> callback.onRecordingWaveformClicked()
                    else                       -> Unit
                }
            }

            override fun onVoicePlaybackButtonClicked() = callback.onVoicePlaybackButtonClicked()
            override fun onMicButtonDrag(nextDragStateCreator: (DraggingState) -> DraggingState) {
                onDrag(dragState, newDragState = nextDragStateCreator(dragState))
            }

            override fun onVoiceWaveformTouchedUp(percentage: Float) {
                if (lastKnownState == RecordingUiState.Draft) {
                    callback.onVoiceWaveformTouchedUp(percentage, recordingDuration.toInt())
                }
            }

            override fun onVoiceWaveformMoved(percentage: Float) {
                if (lastKnownState == RecordingUiState.Draft) {
                    callback.onVoiceWaveformMoved(percentage, recordingDuration.toInt())
                }
            }
        })
    }

    override fun onVisibilityChanged(changedView: View, visibility: Int) {
        super.onVisibilityChanged(changedView, visibility)
        // onVisibilityChanged is called by constructor on api 21 and 22.
        if (!this::voiceMessageViews.isInitialized) return
        val parentChanged = changedView == this
        voiceMessageViews.renderVisibilityChanged(parentChanged, visibility)
    }

    fun render(recordingState: RecordingUiState) {
        if (lastKnownState == recordingState) return
        when (recordingState) {
            RecordingUiState.Idle         -> {
                reset()
            }
            is RecordingUiState.Recording -> {
                startRecordingTicker(startFromLocked = false, startAt = recordingState.recordingStartTimestamp)
                voiceMessageViews.renderToast(context.getString(R.string.voice_message_release_to_send_toast))
                voiceMessageViews.showRecordingViews()
                dragState = DraggingState.Ready
            }
            is RecordingUiState.Locked    -> {
                if (lastKnownState == null) {
                    startRecordingTicker(startFromLocked = true, startAt = recordingState.recordingStartTimestamp)
                }
                voiceMessageViews.renderLocked()
                postDelayed({
                    voiceMessageViews.showRecordingLockedViews(recordingState)
                }, 500)
            }
            RecordingUiState.Draft        -> {
                stopRecordingTicker()
                voiceMessageViews.showDraftViews()
            }
        }
        lastKnownState = recordingState
    }

    private fun reset() {
        stopRecordingTicker()
        voiceMessageViews.initViews()
        dragState = DraggingState.Ignored
    }

    private fun onDrag(currentDragState: DraggingState, newDragState: DraggingState) {
        if (currentDragState == newDragState) return
        when (newDragState) {
            is DraggingState.Cancelling -> voiceMessageViews.renderCancelling(newDragState.distanceX)
            is DraggingState.Locking    -> {
                if (currentDragState is DraggingState.Cancelling) {
                    voiceMessageViews.showRecordingViews()
                }
                voiceMessageViews.renderLocking(newDragState.distanceY)
            }
            DraggingState.Cancel        -> callback.onVoiceRecordingCancelled()
            DraggingState.Lock          -> callback.onVoiceRecordingLocked()
            DraggingState.Ignored,
            DraggingState.Ready         -> {
                // do nothing
            }
        }
        dragState = newDragState
    }

    private fun startRecordingTicker(startFromLocked: Boolean, startAt: Long) {
        val startMs = ((clock.epochMillis() - startAt)).coerceAtLeast(0)
        recordingTicker?.stop()
        recordingTicker = CountUpTimer().apply {
            tickListener = object : CountUpTimer.TickListener {
                override fun onTick(milliseconds: Long) {
                    val isLocked = startFromLocked || lastKnownState is RecordingUiState.Locked
                    onRecordingTick(isLocked, milliseconds + startMs)
                }
            }
            resume()
        }
        onRecordingTick(startFromLocked, milliseconds = startMs)
    }

    private fun onRecordingTick(isLocked: Boolean, milliseconds: Long) {
        voiceMessageViews.renderRecordingTimer(isLocked, milliseconds / 1_000)
        val timeDiffToRecordingLimit = BuildConfig.VOICE_MESSAGE_DURATION_LIMIT_MS - milliseconds
        if (timeDiffToRecordingLimit <= 0) {
            post {
                callback.onRecordingLimitReached()
            }
        } else if (timeDiffToRecordingLimit in 10_000..10_999) {
            post {
                val secondsRemaining = floor(timeDiffToRecordingLimit / 1000f).toInt()
                voiceMessageViews.renderToast(context.getString(R.string.voice_message_n_seconds_warning_toast, secondsRemaining))
                vibrate(context)
            }
        }
    }

    private fun stopRecordingTicker() {
        recordingDuration = recordingTicker?.elapsedTime() ?: 0
        recordingTicker?.stop()
        recordingTicker = null
    }

    override fun onUpdate(state: VoiceMessagePlaybackTracker.Listener.State) {
        when (state) {
            is VoiceMessagePlaybackTracker.Listener.State.Recording -> {
                voiceMessageViews.renderRecordingWaveform(state.amplitudeList.toTypedArray())
            }
            is VoiceMessagePlaybackTracker.Listener.State.Playing   -> {
                voiceMessageViews.renderPlaying(state)
            }
            is VoiceMessagePlaybackTracker.Listener.State.Paused,
            is VoiceMessagePlaybackTracker.Listener.State.Idle      -> {
                voiceMessageViews.renderIdle()
            }
        }
    }

    sealed interface RecordingUiState {
        object Idle : RecordingUiState
        data class Recording(val recordingStartTimestamp: Long) : RecordingUiState
        data class Locked(val recordingStartTimestamp: Long) : RecordingUiState
        object Draft : RecordingUiState
    }

    sealed interface DraggingState {
        object Ready : DraggingState
        object Ignored : DraggingState
        data class Cancelling(val distanceX: Float) : DraggingState
        data class Locking(val distanceY: Float) : DraggingState
        object Cancel : DraggingState
        object Lock : DraggingState
    }
}<|MERGE_RESOLUTION|>--- conflicted
+++ resolved
@@ -97,10 +97,6 @@
             override fun onDeleteVoiceMessage() = callback.onDeleteVoiceMessage()
             override fun onWaveformClicked() {
                 when (lastKnownState) {
-<<<<<<< HEAD
-=======
-                    RecordingUiState.Draft     -> callback.onVoicePlaybackButtonClicked()
->>>>>>> 20b2af44
                     is RecordingUiState.Recording,
                     is RecordingUiState.Locked -> callback.onRecordingWaveformClicked()
                     else                       -> Unit
