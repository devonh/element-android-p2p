/*
 * Copyright 2019 New Vector Ltd
 *
 * Licensed under the Apache License, Version 2.0 (the "License");
 * you may not use this file except in compliance with the License.
 * You may obtain a copy of the License at
 *
 *     http://www.apache.org/licenses/LICENSE-2.0
 *
 * Unless required by applicable law or agreed to in writing, software
 * distributed under the License is distributed on an "AS IS" BASIS,
 * WITHOUT WARRANTIES OR CONDITIONS OF ANY KIND, either express or implied.
 * See the License for the specific language governing permissions and
 * limitations under the License.
 */

package im.vector.app.features.navigation

import android.app.Activity
import android.content.Context
import android.content.Intent
import android.net.Uri
import android.view.View
import androidx.activity.result.ActivityResultLauncher
import androidx.core.util.Pair
import im.vector.app.features.crypto.recover.SetupMode
import im.vector.app.features.displayname.getBestName
import im.vector.app.features.location.LocationData
import im.vector.app.features.location.LocationSharingMode
import im.vector.app.features.login.LoginConfig
import im.vector.app.features.media.AttachmentData
import im.vector.app.features.pin.PinMode
import im.vector.app.features.poll.create.PollMode
import im.vector.app.features.roomdirectory.RoomDirectoryData
import im.vector.app.features.roomdirectory.roompreview.RoomPreviewData
import im.vector.app.features.settings.VectorSettingsActivity
import im.vector.app.features.share.SharedData
import org.matrix.android.sdk.api.session.permalinks.PermalinkData
import org.matrix.android.sdk.api.session.room.model.roomdirectory.PublicRoom
import org.matrix.android.sdk.api.session.terms.TermsService
import org.matrix.android.sdk.api.session.widgets.model.Widget
import org.matrix.android.sdk.api.util.MatrixItem

interface Navigator {

    fun openLogin(context: Context, loginConfig: LoginConfig? = null, flags: Int = 0)

    fun loginSSORedirect(context: Context, data: Uri?)

    fun softLogout(context: Context)

    fun openRoom(context: Context, roomId: String, eventId: String? = null, buildTask: Boolean = false)

    sealed class PostSwitchSpaceAction {
        object None : PostSwitchSpaceAction()
        data class OpenDefaultRoom(val roomId: String, val showShareSheet: Boolean) : PostSwitchSpaceAction()
        object OpenAddExistingRooms : PostSwitchSpaceAction()
    }

    fun switchToSpace(context: Context, spaceId: String, postSwitchSpaceAction: PostSwitchSpaceAction)

    fun openSpacePreview(context: Context, spaceId: String)

    fun performDeviceVerification(context: Context, otherUserId: String, sasTransactionId: String)

    fun requestSessionVerification(context: Context, otherSessionId: String)

    fun requestSelfSessionVerification(context: Context)

    fun waitSessionVerification(context: Context)

    fun upgradeSessionSecurity(context: Context, initCrossSigningOnly: Boolean)

    fun openRoomForSharingAndFinish(activity: Activity, roomId: String, sharedData: SharedData)

    fun openRoomPreview(context: Context, publicRoom: PublicRoom, roomDirectoryData: RoomDirectoryData)

    fun openRoomPreview(context: Context, roomPreviewData: RoomPreviewData, fromEmailInviteLink: PermalinkData.RoomEmailInviteLink? = null)

    fun openMatrixToBottomSheet(context: Context, link: String)

    fun openCreateRoom(context: Context, initialName: String = "", openAfterCreate: Boolean = true)

    fun openCreateDirectRoom(context: Context)

    fun openInviteUsersToRoom(context: Context, roomId: String)

    fun openRoomDirectory(context: Context, initialFilter: String = "")

    fun openRoomsFiltering(context: Context)

    fun openSettings(context: Context, directAccess: Int = VectorSettingsActivity.EXTRA_DIRECT_ACCESS_ROOT)

    fun openSettings(context: Context, payload: SettingsActivityPayload)

    fun openDebug(context: Context)

    fun openKeysBackupSetup(context: Context, showManualExport: Boolean)

    fun open4SSetup(context: Context, setupMode: SetupMode)

    fun openKeysBackupManager(context: Context)

    fun openGroupDetail(groupId: String, context: Context, buildTask: Boolean = false)

    fun openRoomMemberProfile(userId: String, roomId: String?, context: Context, buildTask: Boolean = false)

    fun openRoomProfile(context: Context, roomId: String, directAccess: Int? = null)

    fun openBigImageViewer(activity: Activity, sharedElement: View?, matrixItem: MatrixItem) {
        openBigImageViewer(activity, sharedElement, matrixItem.avatarUrl, matrixItem.getBestName())
    }

    fun openBigImageViewer(activity: Activity, sharedElement: View?, mxcUrl: String?, title: String?)

    fun openAnalyticsOptIn(context: Context)

    fun openPinCode(context: Context,
                    activityResultLauncher: ActivityResultLauncher<Intent>,
                    pinMode: PinMode)

    fun openTerms(context: Context,
                  activityResultLauncher: ActivityResultLauncher<Intent>,
                  serviceType: TermsService.ServiceType,
                  baseUrl: String,
                  token: String?)

    fun openStickerPicker(context: Context,
                          activityResultLauncher: ActivityResultLauncher<Intent>,
                          roomId: String,
                          widget: Widget)

    fun openIntegrationManager(context: Context,
                               activityResultLauncher: ActivityResultLauncher<Intent>,
                               roomId: String,
                               integId: String?,
                               screen: String?)

    fun openRoomWidget(context: Context, roomId: String, widget: Widget, options: Map<String, Any>? = null)

    fun openMediaViewer(activity: Activity,
                        roomId: String,
                        mediaData: AttachmentData,
                        view: View,
                        inMemory: List<AttachmentData> = emptyList(),
                        options: ((MutableList<Pair<View, String>>) -> Unit)?)

    fun openSearch(context: Context, roomId: String)

    fun openDevTools(context: Context, roomId: String)

    fun openCallTransfer(context: Context, callId: String)

<<<<<<< HEAD
    fun openCreatePoll(context: Context, roomId: String)

    fun openLocationSharing(context: Context,
                            roomId: String,
                            mode: LocationSharingMode,
                            initialLocationData: LocationData?,
                            locationOwnerId: String)
=======
    fun openCreatePoll(context: Context, roomId: String, editedEventId: String?, mode: PollMode)
>>>>>>> 5bb06158
}<|MERGE_RESOLUTION|>--- conflicted
+++ resolved
@@ -151,15 +151,11 @@
 
     fun openCallTransfer(context: Context, callId: String)
 
-<<<<<<< HEAD
-    fun openCreatePoll(context: Context, roomId: String)
+    fun openCreatePoll(context: Context, roomId: String, editedEventId: String?, mode: PollMode)
 
     fun openLocationSharing(context: Context,
                             roomId: String,
                             mode: LocationSharingMode,
                             initialLocationData: LocationData?,
                             locationOwnerId: String)
-=======
-    fun openCreatePoll(context: Context, roomId: String, editedEventId: String?, mode: PollMode)
->>>>>>> 5bb06158
 }