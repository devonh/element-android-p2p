--- conflicted
+++ resolved
@@ -430,7 +430,6 @@
             informationData.memberName
         }
         return VerificationRequestItem_()
-<<<<<<< HEAD
             .attributes(
                 VerificationRequestItem.Attributes(
                     otherUserId = otherUserId,
@@ -443,24 +442,8 @@
                     itemClickListener = attributes.itemClickListener,
                     reactionPillCallback = attributes.reactionPillCallback,
                     readReceiptsCallback = attributes.readReceiptsCallback,
-                    emojiTypeFace = attributes.emojiTypeFace
-=======
-                .attributes(
-                        VerificationRequestItem.Attributes(
-                                otherUserId = otherUserId,
-                                otherUserName = otherUserName.toString(),
-                                referenceId = informationData.eventId,
-                                informationData = informationData,
-                                avatarRenderer = attributes.avatarRenderer,
-                                messageColorProvider = attributes.messageColorProvider,
-                                itemLongClickListener = attributes.itemLongClickListener,
-                                itemClickListener = attributes.itemClickListener,
-                                reactionPillCallback = attributes.reactionPillCallback,
-                                readReceiptsCallback = attributes.readReceiptsCallback,
-                                emojiTypeFace = attributes.emojiTypeFace,
-                                reactionsSummaryEvents = attributes.reactionsSummaryEvents
-                        )
->>>>>>> acfeb7ff
+                    emojiTypeFace = attributes.emojiTypeFace,
+                    reactionsSummaryEvents = attributes.reactionsSummaryEvents,
                 )
             )
             .callback(callback)
