/*
 * Copyright 2019 New Vector Ltd
 *
 * Licensed under the Apache License, Version 2.0 (the "License");
 * you may not use this file except in compliance with the License.
 * You may obtain a copy of the License at
 *
 *     http://www.apache.org/licenses/LICENSE-2.0
 *
 * Unless required by applicable law or agreed to in writing, software
 * distributed under the License is distributed on an "AS IS" BASIS,
 * WITHOUT WARRANTIES OR CONDITIONS OF ANY KIND, either express or implied.
 * See the License for the specific language governing permissions and
 * limitations under the License.
 */

package im.vector.app.features.workers.signout

import androidx.lifecycle.MutableLiveData
import com.airbnb.mvrx.ActivityViewModelContext
import com.airbnb.mvrx.Async
import com.airbnb.mvrx.FragmentViewModelContext
import com.airbnb.mvrx.MavericksState
import com.airbnb.mvrx.MavericksViewModelFactory
import com.airbnb.mvrx.Uninitialized
import com.airbnb.mvrx.ViewModelContext
import dagger.assisted.Assisted
import dagger.assisted.AssistedFactory
import dagger.assisted.AssistedInject
import im.vector.app.core.platform.EmptyAction
import im.vector.app.core.platform.EmptyViewEvents
import im.vector.app.core.platform.VectorViewModel
import kotlinx.coroutines.flow.MutableSharedFlow
import kotlinx.coroutines.flow.combine
import kotlinx.coroutines.flow.distinctUntilChanged
import kotlinx.coroutines.flow.sample
import org.matrix.android.sdk.api.extensions.orFalse
import org.matrix.android.sdk.api.session.Session
import org.matrix.android.sdk.api.session.crypto.crosssigning.MASTER_KEY_SSSS_NAME
import org.matrix.android.sdk.api.session.crypto.crosssigning.SELF_SIGNING_KEY_SSSS_NAME
import org.matrix.android.sdk.api.session.crypto.crosssigning.USER_SIGNING_KEY_SSSS_NAME
import org.matrix.android.sdk.api.session.crypto.keysbackup.KeysBackupState
import org.matrix.android.sdk.api.session.crypto.keysbackup.KeysBackupStateListener
import org.matrix.android.sdk.flow.flow

data class ServerBackupStatusViewState(
        val bannerState: Async<BannerState> = Uninitialized
) : MavericksState

/**
 * The state representing the view
 * It can take one state at a time
 */
sealed class BannerState {

    object Hidden : BannerState()

    // Keys backup is not setup, numberOfKeys is the number of locally stored keys
    data class Setup(val numberOfKeys: Int) : BannerState()

    // Keys are backing up
    object BackingUp : BannerState()
}

class ServerBackupStatusViewModel @AssistedInject constructor(@Assisted initialState: ServerBackupStatusViewState,
                                                              private val session: Session) :
    VectorViewModel<ServerBackupStatusViewState, EmptyAction, EmptyViewEvents>(initialState), KeysBackupStateListener {

    @AssistedFactory
    interface Factory {
        fun create(initialState: ServerBackupStatusViewState): ServerBackupStatusViewModel
    }

    companion object : MavericksViewModelFactory<ServerBackupStatusViewModel, ServerBackupStatusViewState> {

        @JvmStatic
        override fun create(viewModelContext: ViewModelContext, state: ServerBackupStatusViewState): ServerBackupStatusViewModel? {
            val factory = when (viewModelContext) {
                is FragmentViewModelContext -> viewModelContext.fragment as? Factory
                is ActivityViewModelContext -> viewModelContext.activity as? Factory
            }
            return factory?.create(state) ?: error("You should let your activity/fragment implements Factory interface")
        }
    }

    // Keys exported manually
    val keysExportedToFile = MutableLiveData<Boolean>()
    val keysBackupState = MutableLiveData<KeysBackupState>()

    private val keyBackupFlow = MutableSharedFlow<KeysBackupState>(0)

    init {
        session.cryptoService().keysBackupService().addListener(this)
        keysBackupState.value = session.cryptoService().keysBackupService().state
        val liveUserAccountData = session.flow().liveUserAccountData(setOf(MASTER_KEY_SSSS_NAME, USER_SIGNING_KEY_SSSS_NAME, SELF_SIGNING_KEY_SSSS_NAME))
        val liveCrossSigningInfo = session.flow().liveCrossSigningInfo(session.myUserId)
        val liveCrossSigningPrivateKeys = session.flow().liveCrossSigningPrivateKeys()
        combine(liveUserAccountData, liveCrossSigningInfo, keyBackupFlow, liveCrossSigningPrivateKeys) { _, crossSigningInfo, keyBackupState, pInfo ->
            // first check if 4S is already setup
            if (session.sharedSecretStorageService.isRecoverySetup()) {
                // 4S is already setup sp we should not display anything
                return@combine when (keyBackupState) {
                    KeysBackupState.BackingUp -> BannerState.BackingUp
                    else                      -> BannerState.Hidden
                }
            }

<<<<<<< HEAD
            // So recovery is not setup
            // Check if cross signing is enabled and local secrets known
            if (
                    crossSigningInfo.getOrNull() == null
                    || (crossSigningInfo.getOrNull()?.isTrusted() == true
                            && pInfo.getOrNull()?.allKnown().orFalse())
            ) {
                // So 4S is not setup and we have local secrets,
                return@combine BannerState.Setup(numberOfKeys = getNumberOfKeysToBackup())
            }
            BannerState.Hidden
=======
        Observable.combineLatest<List<UserAccountDataEvent>, Optional<MXCrossSigningInfo>, KeysBackupState, Optional<PrivateKeysInfo>, BannerState>(
                session.rx().liveUserAccountData(setOf(MASTER_KEY_SSSS_NAME, USER_SIGNING_KEY_SSSS_NAME, SELF_SIGNING_KEY_SSSS_NAME)),
                session.rx().liveCrossSigningInfo(session.myUserId),
                keyBackupPublishSubject,
                session.rx().liveCrossSigningPrivateKeys(),
                Function4 { _, crossSigningInfo, keyBackupState, pInfo ->
                    // first check if 4S is already setup
                    if (session.sharedSecretStorageService.isRecoverySetup()) {
                        // 4S is already setup sp we should not display anything
                        return@Function4 when (keyBackupState) {
                            KeysBackupState.BackingUp -> BannerState.BackingUp
                            else                      -> BannerState.Hidden
                        }
                    }

                    // So recovery is not setup
                    // Check if cross signing is enabled and local secrets known
                    if (
                            crossSigningInfo.getOrNull() == null ||
                            (crossSigningInfo.getOrNull()?.isTrusted() == true &&
                            pInfo.getOrNull()?.allKnown().orFalse())
                    ) {
                        // So 4S is not setup and we have local secrets,
                        return@Function4 BannerState.Setup(numberOfKeys = getNumberOfKeysToBackup())
                    }
>>>>>>> b4119386

        }
                .sample(1000) // we don't want to flicker or catch transient states
                .distinctUntilChanged()
                .execute { async ->
                    copy(
                            bannerState = async
                    )
                }

        keyBackupFlow.tryEmit(session.cryptoService().keysBackupService().state)
    }

    /**
     * Safe way to get the current KeysBackup version
     */
    fun getCurrentBackupVersion(): String {
        return session.cryptoService().keysBackupService().currentBackupVersion ?: ""
    }

    /**
     * Safe way to get the number of keys to backup
     */
    fun getNumberOfKeysToBackup(): Int {
        return session.cryptoService().inboundGroupSessionsCount(false)
    }

    /**
     * Safe way to tell if there are more keys on the server
     */
    fun canRestoreKeys(): Boolean {
        return session.cryptoService().keysBackupService().canRestoreKeys()
    }

    override fun onCleared() {
        session.cryptoService().keysBackupService().removeListener(this)
        super.onCleared()
    }

    override fun onStateChange(newState: KeysBackupState) {
        keyBackupFlow.tryEmit(session.cryptoService().keysBackupService().state)
        keysBackupState.value = newState
    }

    fun refreshRemoteStateIfNeeded() {
        if (keysBackupState.value == KeysBackupState.Disabled) {
            session.cryptoService().keysBackupService().checkAndStartKeysBackup()
        }
    }

    override fun handle(action: EmptyAction) {}
}<|MERGE_RESOLUTION|>--- conflicted
+++ resolved
@@ -64,7 +64,7 @@
 
 class ServerBackupStatusViewModel @AssistedInject constructor(@Assisted initialState: ServerBackupStatusViewState,
                                                               private val session: Session) :
-    VectorViewModel<ServerBackupStatusViewState, EmptyAction, EmptyViewEvents>(initialState), KeysBackupStateListener {
+        VectorViewModel<ServerBackupStatusViewState, EmptyAction, EmptyViewEvents>(initialState), KeysBackupStateListener {
 
     @AssistedFactory
     interface Factory {
@@ -105,46 +105,17 @@
                 }
             }
 
-<<<<<<< HEAD
             // So recovery is not setup
             // Check if cross signing is enabled and local secrets known
             if (
-                    crossSigningInfo.getOrNull() == null
-                    || (crossSigningInfo.getOrNull()?.isTrusted() == true
-                            && pInfo.getOrNull()?.allKnown().orFalse())
+                    crossSigningInfo.getOrNull() == null ||
+                    (crossSigningInfo.getOrNull()?.isTrusted() == true &&
+                    pInfo.getOrNull()?.allKnown().orFalse())
             ) {
                 // So 4S is not setup and we have local secrets,
                 return@combine BannerState.Setup(numberOfKeys = getNumberOfKeysToBackup())
             }
             BannerState.Hidden
-=======
-        Observable.combineLatest<List<UserAccountDataEvent>, Optional<MXCrossSigningInfo>, KeysBackupState, Optional<PrivateKeysInfo>, BannerState>(
-                session.rx().liveUserAccountData(setOf(MASTER_KEY_SSSS_NAME, USER_SIGNING_KEY_SSSS_NAME, SELF_SIGNING_KEY_SSSS_NAME)),
-                session.rx().liveCrossSigningInfo(session.myUserId),
-                keyBackupPublishSubject,
-                session.rx().liveCrossSigningPrivateKeys(),
-                Function4 { _, crossSigningInfo, keyBackupState, pInfo ->
-                    // first check if 4S is already setup
-                    if (session.sharedSecretStorageService.isRecoverySetup()) {
-                        // 4S is already setup sp we should not display anything
-                        return@Function4 when (keyBackupState) {
-                            KeysBackupState.BackingUp -> BannerState.BackingUp
-                            else                      -> BannerState.Hidden
-                        }
-                    }
-
-                    // So recovery is not setup
-                    // Check if cross signing is enabled and local secrets known
-                    if (
-                            crossSigningInfo.getOrNull() == null ||
-                            (crossSigningInfo.getOrNull()?.isTrusted() == true &&
-                            pInfo.getOrNull()?.allKnown().orFalse())
-                    ) {
-                        // So 4S is not setup and we have local secrets,
-                        return@Function4 BannerState.Setup(numberOfKeys = getNumberOfKeysToBackup())
-                    }
->>>>>>> b4119386
-
         }
                 .sample(1000) // we don't want to flicker or catch transient states
                 .distinctUntilChanged()
