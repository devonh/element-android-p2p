/*
 * Copyright 2019 New Vector Ltd
 *
 * Licensed under the Apache License, Version 2.0 (the "License");
 * you may not use this file except in compliance with the License.
 * You may obtain a copy of the License at
 *
 * http://www.apache.org/licenses/LICENSE-2.0
 *
 * Unless required by applicable law or agreed to in writing, software
 * distributed under the License is distributed on an "AS IS" BASIS,
 * WITHOUT WARRANTIES OR CONDITIONS OF ANY KIND, either express or implied.
 * See the License for the specific language governing permissions and
 * limitations under the License.
 */

package im.vector.app.features.home.room.list

import com.airbnb.mvrx.Async
import com.airbnb.mvrx.MavericksState
import com.airbnb.mvrx.Uninitialized
import im.vector.app.features.home.RoomListDisplayMode
import org.matrix.android.sdk.api.session.room.members.ChangeMembershipState
import org.matrix.android.sdk.api.session.room.model.RoomSummary
import org.matrix.android.sdk.api.session.room.model.SpaceChildInfo

data class RoomListViewState(
        val displayMode: RoomListDisplayMode,
        val roomFilter: String = "",
        val roomMembershipChanges: Map<String, ChangeMembershipState> = emptyMap(),
        val asyncSuggestedRooms: Async<List<SpaceChildInfo>> = Uninitialized,
        val currentUserName: String? = null,
        val asyncSelectedSpace: Async<RoomSummary?> = Uninitialized,
<<<<<<< HEAD
        val localRoomIds: Set<String> = emptySet()
=======
>>>>>>> aa427460
) : MavericksState {

    constructor(args: RoomListParams) : this(displayMode = args.displayMode)
}<|MERGE_RESOLUTION|>--- conflicted
+++ resolved
@@ -31,10 +31,6 @@
         val asyncSuggestedRooms: Async<List<SpaceChildInfo>> = Uninitialized,
         val currentUserName: String? = null,
         val asyncSelectedSpace: Async<RoomSummary?> = Uninitialized,
-<<<<<<< HEAD
-        val localRoomIds: Set<String> = emptySet()
-=======
->>>>>>> aa427460
 ) : MavericksState {
 
     constructor(args: RoomListParams) : this(displayMode = args.displayMode)
