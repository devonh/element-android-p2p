--- conflicted
+++ resolved
@@ -25,9 +25,6 @@
 
 @EpoxyModelClass
 abstract class RoomSummaryItemPlaceHolder : VectorEpoxyModel<RoomSummaryItemPlaceHolder.Holder>(R.layout.item_room_placeholder) {
-<<<<<<< HEAD
-    class Holder : VectorEpoxyHolder()
-=======
 
     @EpoxyAttribute
     var useSingleLineForLastEvent: Boolean = false
@@ -42,5 +39,4 @@
     class Holder : VectorEpoxyHolder() {
         val subtitleView by bind<TextView>(R.id.subtitleView)
     }
->>>>>>> aa427460
 }