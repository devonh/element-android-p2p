--- conflicted
+++ resolved
@@ -30,11 +30,8 @@
     fun isOnboardingCombinedLoginEnabled(): Boolean
     fun allowExternalUnifiedPushDistributors(): Boolean
     fun isScreenSharingEnabled(): Boolean
-<<<<<<< HEAD
+    fun forceUsageOfOpusEncoder(): Boolean
     fun shouldStartDmOnFirstMessage(): Boolean
-=======
-    fun forceUsageOfOpusEncoder(): Boolean
->>>>>>> a806991e
 
     enum class OnboardingVariant {
         LEGACY,
@@ -53,9 +50,6 @@
     override fun isOnboardingCombinedLoginEnabled() = false
     override fun allowExternalUnifiedPushDistributors(): Boolean = Config.ALLOW_EXTERNAL_UNIFIED_PUSH_DISTRIBUTORS
     override fun isScreenSharingEnabled(): Boolean = true
-<<<<<<< HEAD
+    override fun forceUsageOfOpusEncoder(): Boolean = false
     override fun shouldStartDmOnFirstMessage(): Boolean = false
-=======
-    override fun forceUsageOfOpusEncoder(): Boolean = false
->>>>>>> a806991e
 }