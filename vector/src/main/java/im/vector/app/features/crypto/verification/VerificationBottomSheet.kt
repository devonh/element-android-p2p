/*
 * Copyright 2019 New Vector Ltd
 *
 * Licensed under the Apache License, Version 2.0 (the "License");
 * you may not use this file except in compliance with the License.
 * You may obtain a copy of the License at
 *
 *     http://www.apache.org/licenses/LICENSE-2.0
 *
 * Unless required by applicable law or agreed to in writing, software
 * distributed under the License is distributed on an "AS IS" BASIS,
 * WITHOUT WARRANTIES OR CONDITIONS OF ANY KIND, either express or implied.
 * See the License for the specific language governing permissions and
 * limitations under the License.
 */
package im.vector.app.features.crypto.verification

import android.app.Activity
import android.app.Dialog
import android.os.Bundle
import android.os.Parcelable
import android.view.KeyEvent
import android.view.LayoutInflater
import android.view.View
import android.view.ViewGroup
import androidx.fragment.app.Fragment
import com.airbnb.mvrx.fragmentViewModel
import com.airbnb.mvrx.withState
import com.google.android.material.dialog.MaterialAlertDialogBuilder
import dagger.hilt.android.AndroidEntryPoint
import im.vector.app.R
import im.vector.app.core.extensions.commitTransaction
import im.vector.app.core.extensions.registerStartForActivityResult
import im.vector.app.core.extensions.toMvRxBundle
import im.vector.app.core.platform.VectorBaseActivity
import im.vector.app.core.platform.VectorBaseBottomSheetDialogFragment
import im.vector.app.databinding.BottomSheetVerificationBinding
import im.vector.app.features.crypto.quads.SharedSecureStorageActivity
import im.vector.app.features.crypto.verification.cancel.VerificationCancelFragment
import im.vector.app.features.crypto.verification.cancel.VerificationNotMeFragment
import im.vector.app.features.crypto.verification.choose.VerificationChooseMethodFragment
import im.vector.app.features.crypto.verification.conclusion.VerificationConclusionFragment
import im.vector.app.features.crypto.verification.emoji.VerificationEmojiCodeFragment
import im.vector.app.features.crypto.verification.qrconfirmation.VerificationQRWaitingFragment
import im.vector.app.features.crypto.verification.qrconfirmation.VerificationQrScannedByOtherFragment
import im.vector.app.features.crypto.verification.request.VerificationRequestFragment
import im.vector.app.features.displayname.getBestName
import im.vector.app.features.home.AvatarRenderer
import im.vector.app.features.settings.VectorSettingsActivity
import kotlinx.parcelize.Parcelize
import org.matrix.android.sdk.api.session.Session
import org.matrix.android.sdk.api.session.crypto.crosssigning.KEYBACKUP_SECRET_SSSS_NAME
import org.matrix.android.sdk.api.session.crypto.crosssigning.MASTER_KEY_SSSS_NAME
import org.matrix.android.sdk.api.session.crypto.crosssigning.SELF_SIGNING_KEY_SSSS_NAME
import org.matrix.android.sdk.api.session.crypto.crosssigning.USER_SIGNING_KEY_SSSS_NAME
import org.matrix.android.sdk.api.session.crypto.model.RoomEncryptionTrustLevel
import org.matrix.android.sdk.api.session.crypto.verification.CancelCode
import org.matrix.android.sdk.api.session.crypto.verification.VerificationTxState
import timber.log.Timber
import javax.inject.Inject
import kotlin.reflect.KClass

@AndroidEntryPoint
class VerificationBottomSheet : VectorBaseBottomSheetDialogFragment<BottomSheetVerificationBinding>() {

    @Parcelize
    data class VerificationArgs(
            val otherUserId: String,
            val verificationId: String? = null,
            val verificationLocalId: String? = null,
            val roomId: String? = null,
            // Special mode where UX should show loading wheel until other session sends a request/tx
            val selfVerificationMode: Boolean = false
    ) : Parcelable

    override val showExpanded = true

    @Inject
    lateinit var avatarRenderer: AvatarRenderer

    private val viewModel by fragmentViewModel(VerificationBottomSheetViewModel::class)

    override fun getBinding(inflater: LayoutInflater, container: ViewGroup?): BottomSheetVerificationBinding {
        return BottomSheetVerificationBinding.inflate(inflater, container, false)
    }

    init {
        isCancelable = false
    }

    override fun onViewCreated(view: View, savedInstanceState: Bundle?) {
        super.onViewCreated(view, savedInstanceState)

        viewModel.observeViewEvents {
            when (it) {
                is VerificationBottomSheetViewEvents.Dismiss -> dismiss()
                is VerificationBottomSheetViewEvents.AccessSecretStore -> {
                    secretStartForActivityResult.launch(
                            SharedSecureStorageActivity.newReadIntent(
                                    requireContext(),
                                    null, // use default key
                                    listOf(MASTER_KEY_SSSS_NAME, USER_SIGNING_KEY_SSSS_NAME, SELF_SIGNING_KEY_SSSS_NAME, KEYBACKUP_SECRET_SSSS_NAME),
                                    SharedSecureStorageActivity.DEFAULT_RESULT_KEYSTORE_ALIAS
                            )
                    )
                }
                is VerificationBottomSheetViewEvents.ModalError -> {
                    MaterialAlertDialogBuilder(requireContext())
                            .setTitle(getString(R.string.dialog_title_error))
                            .setMessage(it.errorMessage)
                            .setCancelable(false)
                            .setPositiveButton(R.string.ok, null)
                            .show()
                    Unit
                }
                VerificationBottomSheetViewEvents.GoToSettings -> {
                    dismiss()
                    (activity as? VectorBaseActivity<*>)?.let { activity ->
                        activity.navigator.openSettings(activity, VectorSettingsActivity.EXTRA_DIRECT_ACCESS_SECURITY_PRIVACY)
                    }
                }
            }
        }
    }

    override fun onCreateDialog(savedInstanceState: Bundle?): Dialog {
        return super.onCreateDialog(savedInstanceState).apply {
            setOnKeyListener { _, keyCode, keyEvent ->
                if (keyCode == KeyEvent.KEYCODE_BACK && keyEvent.action == KeyEvent.ACTION_UP) {
                    viewModel.queryCancel()
                    true
                } else {
                    false
                }
            }
        }
    }

    private val secretStartForActivityResult = registerStartForActivityResult { activityResult ->
        if (activityResult.resultCode == Activity.RESULT_OK) {
            val result = activityResult.data?.getStringExtra(SharedSecureStorageActivity.EXTRA_DATA_RESULT)
            val reset = activityResult.data?.getBooleanExtra(SharedSecureStorageActivity.EXTRA_DATA_RESET, false) ?: false
            if (result != null) {
                viewModel.handle(VerificationAction.GotResultFromSsss(result, SharedSecureStorageActivity.DEFAULT_RESULT_KEYSTORE_ALIAS))
            } else if (reset) {
                // all have been reset, so we are verified?
                viewModel.handle(VerificationAction.SecuredStorageHasBeenReset)
            }
        } else {
            viewModel.handle(VerificationAction.CancelledFromSsss)
        }
    }

    override fun invalidate() = withState(viewModel) { state ->
<<<<<<< HEAD
        state.otherUserMxItem?.let { matrixItem ->
            if (state.isMe) {
                avatarRenderer.render(matrixItem, views.otherUserAvatarImageView)
                if (state.sasTransactionState == VerificationTxState.Verified ||
                        state.qrTransactionState == VerificationTxState.Verified ||
                        state.verifiedFromPrivateKeys) {
                    views.otherUserShield.render(RoomEncryptionTrustLevel.Trusted)
                } else {
                    views.otherUserShield.render(RoomEncryptionTrustLevel.Warning)
                }
                views.otherUserNameText.text = getString(
                        if (state.selfVerificationMode) R.string.crosssigning_verify_this_session else R.string.crosssigning_verify_session
                )
=======
        avatarRenderer.render(state.otherUserMxItem, views.otherUserAvatarImageView)
        if (state.isMe) {
            if (state.sasTransactionState == VerificationTxState.Verified ||
                    state.qrTransactionState == VerificationTxState.Verified ||
                    state.verifiedFromPrivateKeys) {
                views.otherUserShield.render(RoomEncryptionTrustLevel.Trusted)
>>>>>>> aa427460
            } else {
                views.otherUserShield.render(RoomEncryptionTrustLevel.Warning)
            }
            views.otherUserNameText.text = getString(
                    if (state.selfVerificationMode) R.string.crosssigning_verify_this_session else R.string.crosssigning_verify_session
            )
        } else {
            if (state.sasTransactionState == VerificationTxState.Verified || state.qrTransactionState == VerificationTxState.Verified) {
                views.otherUserNameText.text = getString(R.string.verification_verified_user, state.otherUserMxItem.getBestName())
                views.otherUserShield.render(RoomEncryptionTrustLevel.Trusted)
            } else {
                views.otherUserNameText.text = getString(R.string.verification_verify_user, state.otherUserMxItem.getBestName())
                views.otherUserShield.render(null)
            }
        }

        if (state.quadSHasBeenReset) {
            showFragment(
                    VerificationConclusionFragment::class,
                    VerificationConclusionFragment.Args(
                            isSuccessFull = true,
                            isMe = true,
                            cancelReason = null
                    )
            )
            return@withState
        }

        if (state.userThinkItsNotHim) {
            views.otherUserNameText.text = getString(R.string.dialog_title_warning)
            showFragment(VerificationNotMeFragment::class)
            return@withState
        }

        if (state.userWantsToCancel) {
            views.otherUserNameText.text = getString(R.string.are_you_sure)
            showFragment(VerificationCancelFragment::class)
            return@withState
        }

        if (state.selfVerificationMode && state.verifyingFrom4S) {
            showFragment(QuadSLoadingFragment::class)
            return@withState
        }
        if (state.selfVerificationMode && state.verifiedFromPrivateKeys) {
            showFragment(
                    VerificationConclusionFragment::class,
                    VerificationConclusionFragment.Args(true, null, state.isMe)
            )
            return@withState
        }

        // Did the request result in a SAS transaction?
        if (state.sasTransactionState != null) {
            when (state.sasTransactionState) {
                is VerificationTxState.None,
                is VerificationTxState.SendingStart,
                is VerificationTxState.Started,
                is VerificationTxState.OnStarted,
                is VerificationTxState.SendingAccept,
                is VerificationTxState.Accepted,
                is VerificationTxState.OnAccepted,
                is VerificationTxState.SendingKey,
                is VerificationTxState.KeySent,
                is VerificationTxState.OnKeyReceived,
                is VerificationTxState.ShortCodeReady,
                is VerificationTxState.ShortCodeAccepted,
                is VerificationTxState.SendingMac,
                is VerificationTxState.MacSent,
                is VerificationTxState.Verifying -> {
                    showFragment(
                            VerificationEmojiCodeFragment::class,
                            VerificationArgs(
<<<<<<< HEAD
                                    state.otherUserMxItem?.id ?: "",
=======
                                    state.otherUserId,
>>>>>>> aa427460
                                    // If it was outgoing it.transaction id would be null, but the pending request
                                    // would be updated (from localId to txId)
                                    state.pendingRequest.invoke()?.transactionId ?: state.transactionId
                            )
                    )
                }
                is VerificationTxState.Verified -> {
                    showFragment(
                            VerificationConclusionFragment::class,
                            VerificationConclusionFragment.Args(true, null, state.isMe)
                    )
                }
                is VerificationTxState.Cancelled -> {
                    showFragment(
                            VerificationConclusionFragment::class,
                            VerificationConclusionFragment.Args(false, state.sasTransactionState.cancelCode.value, state.isMe)
                    )
                }
                else -> Unit
            }

            return@withState
        }

        when (state.qrTransactionState) {
            is VerificationTxState.QrScannedByOther -> {
                showFragment(VerificationQrScannedByOtherFragment::class)
                return@withState
            }
            is VerificationTxState.Started,
            is VerificationTxState.WaitingOtherReciprocateConfirm -> {
                showFragment(
                        VerificationQRWaitingFragment::class,
                        VerificationQRWaitingFragment.Args(
                                isMe = state.isMe,
<<<<<<< HEAD
                                otherUserName = state.otherUserMxItem?.getBestName() ?: ""
=======
                                otherUserName = state.otherUserMxItem.getBestName()
>>>>>>> aa427460
                        )
                )
                return@withState
            }
            is VerificationTxState.Verified -> {
                showFragment(
                        VerificationConclusionFragment::class,
                        VerificationConclusionFragment.Args(true, null, state.isMe)
                )
                return@withState
            }
            is VerificationTxState.Cancelled -> {
                showFragment(
                        VerificationConclusionFragment::class,
                        VerificationConclusionFragment.Args(false, state.qrTransactionState.cancelCode.value, state.isMe)
                )
                return@withState
            }
            else -> Unit
        }

        // At this point there is no SAS transaction for this request

        // Transaction has not yet started
        if (state.pendingRequest.invoke()?.cancelConclusion != null) {
            // The request has been declined, we should dismiss
            views.otherUserNameText.text = getString(R.string.verification_cancelled)
            showFragment(
                    VerificationConclusionFragment::class,
                    VerificationConclusionFragment.Args(
                            isSuccessFull = false,
                            cancelReason = state.pendingRequest.invoke()?.cancelConclusion?.value ?: CancelCode.User.value,
                            isMe = state.isMe
                    )
            )
            return@withState
        }

        // If it's an outgoing
        if (state.pendingRequest.invoke() == null || state.pendingRequest.invoke()?.isIncoming == false || state.selfVerificationMode) {
            Timber.v("## SAS show bottom sheet for outgoing request")
            if (state.pendingRequest.invoke()?.isReady == true) {
                Timber.v("## SAS show bottom sheet for outgoing and ready request")
                // Show choose method fragment with waiting
                showFragment(
                        VerificationChooseMethodFragment::class,
                        VerificationArgs(
<<<<<<< HEAD
                                otherUserId = state.otherUserMxItem?.id ?: "",
=======
                                otherUserId = state.otherUserId,
>>>>>>> aa427460
                                verificationId = state.pendingRequest.invoke()?.transactionId
                        )
                )
            } else {
                // Stay on the start fragment
                showFragment(
                        VerificationRequestFragment::class,
                        VerificationArgs(
<<<<<<< HEAD
                                otherUserId = state.otherUserMxItem?.id ?: "",
=======
                                otherUserId = state.otherUserId,
>>>>>>> aa427460
                                verificationId = state.pendingRequest.invoke()?.transactionId,
                                verificationLocalId = state.roomId
                        )
                )
            }
        } else if (state.pendingRequest.invoke()?.isIncoming == true) {
            Timber.v("## SAS show bottom sheet for Incoming request")
            // For incoming we can switch to choose method because ready is being sent or already sent
            showFragment(
                    VerificationChooseMethodFragment::class,
                    VerificationArgs(
<<<<<<< HEAD
                            otherUserId = state.otherUserMxItem?.id ?: "",
=======
                            otherUserId = state.otherUserId,
>>>>>>> aa427460
                            verificationId = state.pendingRequest.invoke()?.transactionId
                    )
            )
        }
        super.invalidate()
    }

    private fun showFragment(fragmentClass: KClass<out Fragment>, argsParcelable: Parcelable? = null) {
        if (childFragmentManager.findFragmentByTag(fragmentClass.simpleName) == null) {
            childFragmentManager.commitTransaction {
                replace(
                        R.id.bottomSheetFragmentContainer,
                        fragmentClass.java,
                        argsParcelable?.toMvRxBundle(),
                        fragmentClass.simpleName
                )
            }
        }
    }

    companion object {
        fun withArgs(roomId: String?, otherUserId: String, transactionId: String? = null): VerificationBottomSheet {
            return VerificationBottomSheet().apply {
                setArguments(
                        VerificationArgs(
                                otherUserId = otherUserId,
                                roomId = roomId,
                                verificationId = transactionId,
                                selfVerificationMode = false
                        )
                )
            }
        }

        fun forSelfVerification(session: Session): VerificationBottomSheet {
            return VerificationBottomSheet().apply {
                setArguments(
                        VerificationArgs(
                                otherUserId = session.myUserId,
                                selfVerificationMode = true
                        )
                )
            }
        }

        fun forSelfVerification(session: Session, outgoingRequest: String): VerificationBottomSheet {
            return VerificationBottomSheet().apply {
                setArguments(
                        VerificationArgs(
                                otherUserId = session.myUserId,
                                selfVerificationMode = true,
                                verificationId = outgoingRequest
                        )
                )
            }
        }

        const val WAITING_SELF_VERIF_TAG: String = "WAITING_SELF_VERIF_TAG"
    }
}

// fun View.getParentCoordinatorLayout(): CoordinatorLayout? {
//    var current = this as? View
//    while (current != null) {
//        if (current is CoordinatorLayout) return current
//        current = current.parent as? View
//    }
//    return null
// }<|MERGE_RESOLUTION|>--- conflicted
+++ resolved
@@ -152,28 +152,12 @@
     }
 
     override fun invalidate() = withState(viewModel) { state ->
-<<<<<<< HEAD
-        state.otherUserMxItem?.let { matrixItem ->
-            if (state.isMe) {
-                avatarRenderer.render(matrixItem, views.otherUserAvatarImageView)
-                if (state.sasTransactionState == VerificationTxState.Verified ||
-                        state.qrTransactionState == VerificationTxState.Verified ||
-                        state.verifiedFromPrivateKeys) {
-                    views.otherUserShield.render(RoomEncryptionTrustLevel.Trusted)
-                } else {
-                    views.otherUserShield.render(RoomEncryptionTrustLevel.Warning)
-                }
-                views.otherUserNameText.text = getString(
-                        if (state.selfVerificationMode) R.string.crosssigning_verify_this_session else R.string.crosssigning_verify_session
-                )
-=======
         avatarRenderer.render(state.otherUserMxItem, views.otherUserAvatarImageView)
         if (state.isMe) {
             if (state.sasTransactionState == VerificationTxState.Verified ||
                     state.qrTransactionState == VerificationTxState.Verified ||
                     state.verifiedFromPrivateKeys) {
                 views.otherUserShield.render(RoomEncryptionTrustLevel.Trusted)
->>>>>>> aa427460
             } else {
                 views.otherUserShield.render(RoomEncryptionTrustLevel.Warning)
             }
@@ -247,11 +231,7 @@
                     showFragment(
                             VerificationEmojiCodeFragment::class,
                             VerificationArgs(
-<<<<<<< HEAD
-                                    state.otherUserMxItem?.id ?: "",
-=======
                                     state.otherUserId,
->>>>>>> aa427460
                                     // If it was outgoing it.transaction id would be null, but the pending request
                                     // would be updated (from localId to txId)
                                     state.pendingRequest.invoke()?.transactionId ?: state.transactionId
@@ -287,11 +267,7 @@
                         VerificationQRWaitingFragment::class,
                         VerificationQRWaitingFragment.Args(
                                 isMe = state.isMe,
-<<<<<<< HEAD
-                                otherUserName = state.otherUserMxItem?.getBestName() ?: ""
-=======
                                 otherUserName = state.otherUserMxItem.getBestName()
->>>>>>> aa427460
                         )
                 )
                 return@withState
@@ -339,11 +315,7 @@
                 showFragment(
                         VerificationChooseMethodFragment::class,
                         VerificationArgs(
-<<<<<<< HEAD
-                                otherUserId = state.otherUserMxItem?.id ?: "",
-=======
                                 otherUserId = state.otherUserId,
->>>>>>> aa427460
                                 verificationId = state.pendingRequest.invoke()?.transactionId
                         )
                 )
@@ -352,11 +324,7 @@
                 showFragment(
                         VerificationRequestFragment::class,
                         VerificationArgs(
-<<<<<<< HEAD
-                                otherUserId = state.otherUserMxItem?.id ?: "",
-=======
                                 otherUserId = state.otherUserId,
->>>>>>> aa427460
                                 verificationId = state.pendingRequest.invoke()?.transactionId,
                                 verificationLocalId = state.roomId
                         )
@@ -368,11 +336,7 @@
             showFragment(
                     VerificationChooseMethodFragment::class,
                     VerificationArgs(
-<<<<<<< HEAD
-                            otherUserId = state.otherUserMxItem?.id ?: "",
-=======
                             otherUserId = state.otherUserId,
->>>>>>> aa427460
                             verificationId = state.pendingRequest.invoke()?.transactionId
                     )
             )
