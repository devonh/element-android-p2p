--- conflicted
+++ resolved
@@ -50,8 +50,6 @@
         super.bind(holder)
         renderSendState(holder.view, null)
         val location = locationUrl ?: return
-<<<<<<< HEAD
-        val locationOwnerId = userId ?: return
         val messageLayout = attributes.informationData.messageLayout
         val dimensionConverter = DimensionConverter(holder.view.resources)
         val imageCornerTransformation = if (messageLayout is TimelineMessageLayout.Bubble) {
@@ -63,9 +61,6 @@
             width = mapWidth
             height = mapHeight
         }
-=======
-
->>>>>>> dbfd7e67
         GlideApp.with(holder.staticMapImageView)
                 .load(location)
                 .transform(imageCornerTransformation)
