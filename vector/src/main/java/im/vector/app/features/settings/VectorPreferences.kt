--- conflicted
+++ resolved
@@ -194,21 +194,19 @@
 
         private const val SETTINGS_UNKNOWN_DEVICE_DISMISSED_LIST = "SETTINGS_UNKNWON_DEVICE_DISMISSED_LIST"
 
-<<<<<<< HEAD
         // P2P
         const val SETTINGS_P2P_ENABLE_MULTICAST = "SETTINGS_P2P_ENABLE_MULTICAST"
         const val SETTINGS_P2P_ENABLE_BLUETOOTH = "SETTINGS_P2P_ENABLE_BLUETOOTH"
         const val SETTINGS_P2P_BLE_CODED_PHY = "SETTINGS_P2P_BLE_CODED_PHY"
         const val SETTINGS_P2P_ENABLE_STATIC = "SETTINGS_P2P_ENABLE_STATIC"
         const val SETTINGS_P2P_STATIC_URI = "SETTINGS_P2P_STATIC_URI"
-=======
+        
         private const val TAKE_PHOTO_VIDEO_MODE = "TAKE_PHOTO_VIDEO_MODE"
 
         // Possible values for TAKE_PHOTO_VIDEO_MODE
         const val TAKE_PHOTO_VIDEO_MODE_ALWAYS_ASK = 0
         const val TAKE_PHOTO_VIDEO_MODE_PHOTO = 1
         const val TAKE_PHOTO_VIDEO_MODE_VIDEO = 2
->>>>>>> fb0205e9
 
         // Background sync modes
 
