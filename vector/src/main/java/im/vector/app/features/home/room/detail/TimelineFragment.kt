--- conflicted
+++ resolved
@@ -421,10 +421,10 @@
             }
             when (mode) {
                 is SendMode.Regular -> renderRegularMode(mode.text)
-                is SendMode.Edit -> renderSpecialMode(mode.timelineEvent, R.drawable.ic_edit, R.string.edit, mode.text)
-                is SendMode.Quote -> renderSpecialMode(mode.timelineEvent, R.drawable.ic_quote, R.string.action_quote, mode.text)
-                is SendMode.Reply -> renderSpecialMode(mode.timelineEvent, R.drawable.ic_reply, R.string.reply, mode.text)
-                is SendMode.Voice -> renderVoiceMessageMode(mode.text)
+                is SendMode.Edit    -> renderSpecialMode(mode.timelineEvent, R.drawable.ic_edit, R.string.edit, mode.text)
+                is SendMode.Quote   -> renderSpecialMode(mode.timelineEvent, R.drawable.ic_quote, R.string.action_quote, mode.text)
+                is SendMode.Reply   -> renderSpecialMode(mode.timelineEvent, R.drawable.ic_reply, R.string.reply, mode.text)
+                is SendMode.Voice   -> renderVoiceMessageMode(mode.text)
             }
         }
 
@@ -443,13 +443,13 @@
 
         messageComposerViewModel.observeViewEvents {
             when (it) {
-                is MessageComposerViewEvents.JoinRoomCommandSuccess -> handleJoinedToAnotherRoom(it)
+                is MessageComposerViewEvents.JoinRoomCommandSuccess          -> handleJoinedToAnotherRoom(it)
                 is MessageComposerViewEvents.SlashCommandConfirmationRequest -> handleSlashCommandConfirmationRequest(it)
-                is MessageComposerViewEvents.SendMessageResult -> renderSendMessageResult(it)
-                is MessageComposerViewEvents.ShowMessage -> showSnackWithMessage(it.message)
-                is MessageComposerViewEvents.ShowRoomUpgradeDialog -> handleShowRoomUpgradeDialog(it)
-                is MessageComposerViewEvents.AnimateSendButtonVisibility -> handleSendButtonVisibilityChanged(it)
-                is MessageComposerViewEvents.OpenRoomMemberProfile -> openRoomMemberProfile(it.userId)
+                is MessageComposerViewEvents.SendMessageResult               -> renderSendMessageResult(it)
+                is MessageComposerViewEvents.ShowMessage                     -> showSnackWithMessage(it.message)
+                is MessageComposerViewEvents.ShowRoomUpgradeDialog           -> handleShowRoomUpgradeDialog(it)
+                is MessageComposerViewEvents.AnimateSendButtonVisibility     -> handleSendButtonVisibilityChanged(it)
+                is MessageComposerViewEvents.OpenRoomMemberProfile           -> openRoomMemberProfile(it.userId)
                 is MessageComposerViewEvents.VoicePlaybackOrRecordingFailure -> {
                     if (it.throwable is VoiceFailure.UnableToRecord) {
                         onCannotRecord()
@@ -461,39 +461,39 @@
 
         timelineViewModel.observeViewEvents {
             when (it) {
-                is RoomDetailViewEvents.Failure -> displayErrorMessage(it)
-                is RoomDetailViewEvents.OnNewTimelineEvents -> scrollOnNewMessageCallback.addNewTimelineEventIds(it.eventIds)
-                is RoomDetailViewEvents.ActionSuccess -> displayRoomDetailActionSuccess(it)
-                is RoomDetailViewEvents.ActionFailure -> displayRoomDetailActionFailure(it)
-                is RoomDetailViewEvents.ShowMessage -> showSnackWithMessage(it.message)
-                is RoomDetailViewEvents.NavigateToEvent -> navigateToEvent(it)
-                is RoomDetailViewEvents.DownloadFileState -> handleDownloadFileState(it)
-                is RoomDetailViewEvents.ShowE2EErrorMessage -> displayE2eError(it.withHeldCode)
-                RoomDetailViewEvents.DisplayPromptForIntegrationManager -> displayPromptForIntegrationManager()
-                is RoomDetailViewEvents.OpenStickerPicker -> openStickerPicker(it)
+                is RoomDetailViewEvents.Failure                          -> displayErrorMessage(it)
+                is RoomDetailViewEvents.OnNewTimelineEvents              -> scrollOnNewMessageCallback.addNewTimelineEventIds(it.eventIds)
+                is RoomDetailViewEvents.ActionSuccess                    -> displayRoomDetailActionSuccess(it)
+                is RoomDetailViewEvents.ActionFailure                    -> displayRoomDetailActionFailure(it)
+                is RoomDetailViewEvents.ShowMessage                      -> showSnackWithMessage(it.message)
+                is RoomDetailViewEvents.NavigateToEvent                  -> navigateToEvent(it)
+                is RoomDetailViewEvents.DownloadFileState                -> handleDownloadFileState(it)
+                is RoomDetailViewEvents.ShowE2EErrorMessage              -> displayE2eError(it.withHeldCode)
+                RoomDetailViewEvents.DisplayPromptForIntegrationManager  -> displayPromptForIntegrationManager()
+                is RoomDetailViewEvents.OpenStickerPicker                -> openStickerPicker(it)
                 is RoomDetailViewEvents.DisplayEnableIntegrationsWarning -> displayDisabledIntegrationDialog()
-                is RoomDetailViewEvents.OpenIntegrationManager -> openIntegrationManager()
-                is RoomDetailViewEvents.OpenFile -> startOpenFileIntent(it)
-                RoomDetailViewEvents.OpenActiveWidgetBottomSheet -> onViewWidgetsClicked()
-                is RoomDetailViewEvents.ShowInfoOkDialog -> showDialogWithMessage(it.message)
-                is RoomDetailViewEvents.JoinJitsiConference -> joinJitsiRoom(it.widget, it.withVideo)
-                RoomDetailViewEvents.LeaveJitsiConference -> leaveJitsiConference()
-                RoomDetailViewEvents.ShowWaitingView -> vectorBaseActivity.showWaitingView()
-                RoomDetailViewEvents.HideWaitingView -> vectorBaseActivity.hideWaitingView()
-                is RoomDetailViewEvents.RequestNativeWidgetPermission -> requestNativeWidgetPermission(it)
-                is RoomDetailViewEvents.OpenRoom -> handleOpenRoom(it)
-                RoomDetailViewEvents.OpenInvitePeople -> navigator.openInviteUsersToRoom(requireContext(), timelineArgs.roomId)
-                RoomDetailViewEvents.OpenSetRoomAvatarDialog -> galleryOrCameraDialogHelper.show()
-                RoomDetailViewEvents.OpenRoomSettings -> handleOpenRoomSettings(RoomProfileActivity.EXTRA_DIRECT_ACCESS_ROOM_SETTINGS)
-                RoomDetailViewEvents.OpenRoomProfile -> handleOpenRoomSettings()
-                is RoomDetailViewEvents.ShowRoomAvatarFullScreen -> it.matrixItem?.let { item ->
+                is RoomDetailViewEvents.OpenIntegrationManager           -> openIntegrationManager()
+                is RoomDetailViewEvents.OpenFile                         -> startOpenFileIntent(it)
+                RoomDetailViewEvents.OpenActiveWidgetBottomSheet         -> onViewWidgetsClicked()
+                is RoomDetailViewEvents.ShowInfoOkDialog                 -> showDialogWithMessage(it.message)
+                is RoomDetailViewEvents.JoinJitsiConference              -> joinJitsiRoom(it.widget, it.withVideo)
+                RoomDetailViewEvents.LeaveJitsiConference                -> leaveJitsiConference()
+                RoomDetailViewEvents.ShowWaitingView                     -> vectorBaseActivity.showWaitingView()
+                RoomDetailViewEvents.HideWaitingView                     -> vectorBaseActivity.hideWaitingView()
+                is RoomDetailViewEvents.RequestNativeWidgetPermission    -> requestNativeWidgetPermission(it)
+                is RoomDetailViewEvents.OpenRoom                         -> handleOpenRoom(it)
+                RoomDetailViewEvents.OpenInvitePeople                    -> navigator.openInviteUsersToRoom(requireContext(), timelineArgs.roomId)
+                RoomDetailViewEvents.OpenSetRoomAvatarDialog             -> galleryOrCameraDialogHelper.show()
+                RoomDetailViewEvents.OpenRoomSettings                    -> handleOpenRoomSettings(RoomProfileActivity.EXTRA_DIRECT_ACCESS_ROOM_SETTINGS)
+                RoomDetailViewEvents.OpenRoomProfile                     -> handleOpenRoomSettings()
+                is RoomDetailViewEvents.ShowRoomAvatarFullScreen         -> it.matrixItem?.let { item ->
                     navigator.openBigImageViewer(requireActivity(), it.view, item)
                 }
-                is RoomDetailViewEvents.StartChatEffect -> handleChatEffect(it.type)
-                RoomDetailViewEvents.StopChatEffects -> handleStopChatEffects()
-                is RoomDetailViewEvents.DisplayAndAcceptCall -> acceptIncomingCall(it)
-                RoomDetailViewEvents.RoomReplacementStarted -> handleRoomReplacement()
-                is RoomDetailViewEvents.ChangeLocationIndicator -> handleChangeLocationIndicator(it)
+                is RoomDetailViewEvents.StartChatEffect                  -> handleChatEffect(it.type)
+                RoomDetailViewEvents.StopChatEffects                     -> handleStopChatEffects()
+                is RoomDetailViewEvents.DisplayAndAcceptCall             -> acceptIncomingCall(it)
+                RoomDetailViewEvents.RoomReplacementStarted              -> handleRoomReplacement()
+                is RoomDetailViewEvents.ChangeLocationIndicator          -> handleChangeLocationIndicator(it)
             }
         }
 
@@ -506,7 +506,7 @@
     private fun handleSlashCommandConfirmationRequest(action: MessageComposerViewEvents.SlashCommandConfirmationRequest) {
         when (action.parsedCommand) {
             is ParsedCommand.UnignoreUser -> promptUnignoreUser(action.parsedCommand)
-            else -> TODO("Add case for ${action.parsedCommand.javaClass.simpleName}")
+            else                          -> TODO("Add case for ${action.parsedCommand.javaClass.simpleName}")
         }
         lockSendButton = false
     }
@@ -937,14 +937,14 @@
 
     private fun handleShareData() {
         when (val sharedData = timelineArgs.sharedData) {
-            is SharedData.Text -> {
+            is SharedData.Text        -> {
                 messageComposerViewModel.handle(MessageComposerAction.EnterRegularMode(sharedData.text, fromSharing = true))
             }
             is SharedData.Attachments -> {
                 // open share edition
                 onContentAttachmentsReady(sharedData.attachmentData)
             }
-            null -> Timber.v("No share data to process")
+            null                      -> Timber.v("No share data to process")
         }
     }
 
@@ -1087,8 +1087,8 @@
             // Set the visual state of the call buttons (voice/video) to enabled/disabled according to user permissions
             val hasCallInRoom = callManager.getCallsByRoomId(state.roomId).isNotEmpty() || state.jitsiState.hasJoined
             val callButtonsEnabled = !hasCallInRoom && when (state.asyncRoomSummary.invoke()?.joinedMembersCount) {
-                1 -> false
-                2 -> state.isAllowedToStartWebRTCCall
+                1    -> false
+                2    -> state.isAllowedToStartWebRTCCall
                 else -> state.isAllowedToManageWidgets
             }
             setOf(R.id.voice_call, R.id.video_call).forEach {
@@ -1122,39 +1122,39 @@
 
     override fun onOptionsItemSelected(item: MenuItem): Boolean {
         return when (item.itemId) {
-            R.id.invite -> {
+            R.id.invite                            -> {
                 navigator.openInviteUsersToRoom(requireActivity(), timelineArgs.roomId)
                 true
             }
-            R.id.timeline_setting -> {
+            R.id.timeline_setting                  -> {
                 navigator.openRoomProfile(requireActivity(), timelineArgs.roomId)
                 true
             }
-            R.id.open_matrix_apps -> {
+            R.id.open_matrix_apps                  -> {
                 timelineViewModel.handle(RoomDetailAction.ManageIntegrations)
                 true
             }
-            R.id.voice_call -> {
+            R.id.voice_call                        -> {
                 callActionsHandler.onVoiceCallClicked()
                 true
             }
-            R.id.video_call -> {
+            R.id.video_call                        -> {
                 callActionsHandler.onVideoCallClicked()
                 true
             }
-            R.id.menu_timeline_thread_list -> {
+            R.id.menu_timeline_thread_list         -> {
                 navigateToThreadList()
                 true
             }
-            R.id.search -> {
+            R.id.search                            -> {
                 handleSearchAction()
                 true
             }
-            R.id.dev_tools -> {
+            R.id.dev_tools                         -> {
                 navigator.openDevTools(requireContext(), timelineArgs.roomId)
                 true
             }
-            R.id.menu_thread_timeline_copy_link -> {
+            R.id.menu_thread_timeline_copy_link    -> {
                 getRootThreadEventId()?.let {
                     val permalink = session.permalinkService().createPermalink(timelineArgs.roomId, it)
                     copyToClipboard(requireContext(), permalink, false)
@@ -1166,14 +1166,14 @@
                 handleViewInRoomAction()
                 true
             }
-            R.id.menu_thread_timeline_share -> {
+            R.id.menu_thread_timeline_share        -> {
                 getRootThreadEventId()?.let {
                     val permalink = session.permalinkService().createPermalink(timelineArgs.roomId, it)
                     shareText(requireContext(), permalink)
                 }
                 true
             }
-            else -> super.onOptionsItemSelected(item)
+            else                                   -> super.onOptionsItemSelected(item)
         }
     }
 
@@ -1257,8 +1257,8 @@
         val messageContent: MessageContent? = event.getLastMessageContent()
         val nonFormattedBody = when (messageContent) {
             is MessageAudioContent -> getAudioContentBodyText(messageContent)
-            is MessagePollContent -> messageContent.getBestPollCreationInfo()?.question?.getBestQuestion()
-            else -> messageContent?.body.orEmpty()
+            is MessagePollContent  -> messageContent.getBestPollCreationInfo()?.question?.getBestQuestion()
+            else                   -> messageContent?.body.orEmpty()
         }
         var formattedBody: CharSequence? = null
         if (messageContent is MessageTextContent && messageContent.format == MessageFormat.FORMAT_MATRIX_HTML) {
@@ -1320,9 +1320,9 @@
         when (roomDetailPendingAction) {
             is RoomDetailPendingAction.JumpToReadReceipt ->
                 timelineViewModel.handle(RoomDetailAction.JumpToReadReceipt(roomDetailPendingAction.userId))
-            is RoomDetailPendingAction.MentionUser ->
+            is RoomDetailPendingAction.MentionUser       ->
                 insertUserDisplayNameInTextEditor(roomDetailPendingAction.userId)
-            is RoomDetailPendingAction.OpenRoom ->
+            is RoomDetailPendingAction.OpenRoom          ->
                 handleOpenRoom(RoomDetailViewEvents.OpenRoom(roomDetailPendingAction.roomId, roomDetailPendingAction.closeCurrentRoom))
         }
     }
@@ -1464,7 +1464,7 @@
                         is MessageTextItem -> {
                             return (model as AbsMessageItem).attributes.informationData.sendState == SendState.SYNCED
                         }
-                        else -> false
+                        else               -> false
                     }
                 }
             }
@@ -1490,9 +1490,9 @@
             val state = timelineViewModel.awaitState()
             val showJumpToUnreadBanner = when (state.unreadState) {
                 UnreadState.Unknown,
-                UnreadState.HasNoUnread -> false
+                UnreadState.HasNoUnread            -> false
                 is UnreadState.ReadMarkerNotLoaded -> true
-                is UnreadState.HasUnread -> {
+                is UnreadState.HasUnread           -> {
                     if (state.canShowJumpToReadMarker) {
                         val lastVisibleItem = layoutManager.findLastCompletelyVisibleItemPosition()
                         val positionOfReadMarker = withContext(Dispatchers.Default) {
@@ -1647,10 +1647,10 @@
                 views.composerLayout.setRoomEncrypted(summary.isEncrypted)
                 // views.composerLayout.alwaysShowSendButton = false
                 when (messageComposerState.canSendMessage) {
-                    CanSendStatus.Allowed -> {
+                    CanSendStatus.Allowed                    -> {
                         NotificationAreaView.State.Hidden
                     }
-                    CanSendStatus.NoPermission -> {
+                    CanSendStatus.NoPermission               -> {
                         NotificationAreaView.State.NoPermissionToPost
                     }
                     is CanSendStatus.UnSupportedE2eAlgorithm -> {
@@ -1724,23 +1724,23 @@
 
     private fun renderSendMessageResult(sendMessageResult: MessageComposerViewEvents.SendMessageResult) {
         when (sendMessageResult) {
-            is MessageComposerViewEvents.SlashCommandLoading -> {
+            is MessageComposerViewEvents.SlashCommandLoading               -> {
                 showLoading(null)
             }
-            is MessageComposerViewEvents.SlashCommandError -> {
+            is MessageComposerViewEvents.SlashCommandError                 -> {
                 displayCommandError(getString(R.string.command_problem_with_parameters, sendMessageResult.command.command))
             }
-            is MessageComposerViewEvents.SlashCommandUnknown -> {
+            is MessageComposerViewEvents.SlashCommandUnknown               -> {
                 displayCommandError(getString(R.string.unrecognized_command, sendMessageResult.command))
             }
-            is MessageComposerViewEvents.SlashCommandResultOk -> {
+            is MessageComposerViewEvents.SlashCommandResultOk              -> {
                 handleSlashCommandResultOk(sendMessageResult.parsedCommand)
             }
-            is MessageComposerViewEvents.SlashCommandResultError -> {
+            is MessageComposerViewEvents.SlashCommandResultError           -> {
                 dismissLoadingDialog()
                 displayCommandError(errorFormatter.toHumanReadable(sendMessageResult.throwable))
             }
-            is MessageComposerViewEvents.SlashCommandNotImplemented -> {
+            is MessageComposerViewEvents.SlashCommandNotImplemented        -> {
                 displayCommandError(getString(R.string.not_implemented))
             }
             is MessageComposerViewEvents.SlashCommandNotSupportedInThreads -> {
@@ -1758,7 +1758,7 @@
             is ParsedCommand.SetMarkdown -> {
                 showSnackWithMessage(getString(if (parsedCommand.enable) R.string.markdown_has_been_enabled else R.string.markdown_has_been_disabled))
             }
-            else -> Unit
+            else                         -> Unit
         }
     }
 
@@ -1773,10 +1773,10 @@
     private fun displayE2eError(withHeldCode: WithHeldCode?) {
         val msgId = when (withHeldCode) {
             WithHeldCode.BLACKLISTED -> R.string.crypto_error_withheld_blacklisted
-            WithHeldCode.UNVERIFIED -> R.string.crypto_error_withheld_unverified
+            WithHeldCode.UNVERIFIED  -> R.string.crypto_error_withheld_unverified
             WithHeldCode.UNAUTHORISED,
             WithHeldCode.UNAVAILABLE -> R.string.crypto_error_withheld_generic
-            else -> R.string.notice_crypto_unable_to_decrypt_friendly_desc
+            else                     -> R.string.notice_crypto_unable_to_decrypt_friendly_desc
         }
         MaterialAlertDialogBuilder(requireActivity())
                 .setMessage(msgId)
@@ -1824,9 +1824,9 @@
 
     private fun displayRoomDetailActionSuccess(result: RoomDetailViewEvents.ActionSuccess) {
         when (val data = result.action) {
-            is RoomDetailAction.ReportContent -> {
+            is RoomDetailAction.ReportContent             -> {
                 when {
-                    data.spam -> {
+                    data.spam          -> {
                         MaterialAlertDialogBuilder(requireActivity(), R.style.ThemeOverlay_Vector_MaterialAlertDialog_NegativeDestructive)
                                 .setTitle(R.string.content_reported_as_spam_title)
                                 .setMessage(R.string.content_reported_as_spam_content)
@@ -1846,7 +1846,7 @@
                                 }
                                 .show()
                     }
-                    else -> {
+                    else               -> {
                         MaterialAlertDialogBuilder(requireActivity(), R.style.ThemeOverlay_Vector_MaterialAlertDialog_NegativeDestructive)
                                 .setTitle(R.string.content_reported_title)
                                 .setMessage(R.string.content_reported_content)
@@ -1858,7 +1858,7 @@
                     }
                 }
             }
-            is RoomDetailAction.RequestVerification -> {
+            is RoomDetailAction.RequestVerification       -> {
                 Timber.v("## SAS RequestVerification action")
                 VerificationBottomSheet.withArgs(
                         timelineArgs.roomId,
@@ -1873,7 +1873,7 @@
                         data.transactionId
                 ).show(parentFragmentManager, "REQ")
             }
-            is RoomDetailAction.ResumeVerification -> {
+            is RoomDetailAction.ResumeVerification        -> {
                 val otherUserId = data.otherUserId ?: return
                 VerificationBottomSheet.withArgs(
                         roomId = timelineArgs.roomId,
@@ -1881,7 +1881,7 @@
                         transactionId = data.transactionId,
                 ).show(parentFragmentManager, "REQ")
             }
-            else -> Unit
+            else                                          -> Unit
         }
     }
 
@@ -2033,24 +2033,20 @@
             is MessageVerificationRequestContent -> {
                 timelineViewModel.handle(RoomDetailAction.ResumeVerification(informationData.eventId, null))
             }
-            is MessageWithAttachmentContent -> {
+            is MessageWithAttachmentContent      -> {
                 val action = RoomDetailAction.DownloadOrOpen(informationData.eventId, informationData.senderId, messageContent)
                 timelineViewModel.handle(action)
             }
-            is EncryptedEventContent -> {
+            is EncryptedEventContent             -> {
                 timelineViewModel.handle(RoomDetailAction.TapOnFailedToDecrypt(informationData.eventId))
             }
-            is MessageLocationContent -> {
+            is MessageLocationContent            -> {
                 handleShowLocationPreview(messageContent, informationData.senderId)
             }
-<<<<<<< HEAD
-            else -> {
-=======
             is MessageBeaconInfoContent          -> {
                 navigateToLocationLiveMap()
             }
             else                                 -> {
->>>>>>> b6b487df
                 val handled = onThreadSummaryClicked(informationData.eventId, isRootThreadEvent)
                 if (!handled) {
                     Timber.d("No click action defined for this message content")
@@ -2187,8 +2183,8 @@
 
     private fun onShareActionClicked(action: EventSharedAction.Share) {
         when (action.messageContent) {
-            is MessageTextContent -> shareText(requireContext(), action.messageContent.body)
-            is MessageLocationContent -> {
+            is MessageTextContent           -> shareText(requireContext(), action.messageContent.body)
+            is MessageLocationContent       -> {
                 action.messageContent.toLocationData()?.let {
                     openLocation(requireActivity(), it.latitude, it.longitude)
                 }
@@ -2248,52 +2244,52 @@
 
     private fun handleActions(action: EventSharedAction) {
         when (action) {
-            is EventSharedAction.OpenUserProfile -> {
+            is EventSharedAction.OpenUserProfile            -> {
                 openRoomMemberProfile(action.userId)
             }
-            is EventSharedAction.AddReaction -> {
+            is EventSharedAction.AddReaction                -> {
                 openEmojiReactionPicker(action.eventId)
             }
-            is EventSharedAction.ViewReactions -> {
+            is EventSharedAction.ViewReactions              -> {
                 ViewReactionsBottomSheet.newInstance(timelineArgs.roomId, action.messageInformationData)
                         .show(requireActivity().supportFragmentManager, "DISPLAY_REACTIONS")
             }
-            is EventSharedAction.Copy -> {
+            is EventSharedAction.Copy                       -> {
                 // I need info about the current selected message :/
                 copyToClipboard(requireContext(), action.content, false)
                 showSnackWithMessage(getString(R.string.copied_to_clipboard))
             }
-            is EventSharedAction.Redact -> {
+            is EventSharedAction.Redact                     -> {
                 promptConfirmationToRedactEvent(action)
             }
-            is EventSharedAction.Share -> {
+            is EventSharedAction.Share                      -> {
                 onShareActionClicked(action)
             }
-            is EventSharedAction.Save -> {
+            is EventSharedAction.Save                       -> {
                 onSaveActionClicked(action)
             }
-            is EventSharedAction.ViewEditHistory -> {
+            is EventSharedAction.ViewEditHistory            -> {
                 onEditedDecorationClicked(action.messageInformationData)
             }
-            is EventSharedAction.ViewSource -> {
+            is EventSharedAction.ViewSource                 -> {
                 JSonViewerDialog.newInstance(
                         action.content,
                         -1,
                         createJSonViewerStyleProvider(colorProvider)
                 ).show(childFragmentManager, "JSON_VIEWER")
             }
-            is EventSharedAction.ViewDecryptedSource -> {
+            is EventSharedAction.ViewDecryptedSource        -> {
                 JSonViewerDialog.newInstance(
                         action.content,
                         -1,
                         createJSonViewerStyleProvider(colorProvider)
                 ).show(childFragmentManager, "JSON_VIEWER")
             }
-            is EventSharedAction.QuickReact -> {
+            is EventSharedAction.QuickReact                 -> {
                 // eventId,ClickedOn,Add
                 timelineViewModel.handle(RoomDetailAction.UpdateQuickReactAction(action.eventId, action.clickedOn, action.add))
             }
-            is EventSharedAction.Edit -> {
+            is EventSharedAction.Edit                       -> {
                 if (action.eventType in EventType.POLL_START) {
                     navigator.openCreatePoll(requireContext(), timelineArgs.roomId, action.eventId, PollMode.EDIT)
                 } else if (withState(messageComposerViewModel) { it.isVoiceMessageIdle }) {
@@ -2302,45 +2298,45 @@
                     requireActivity().toast(R.string.error_voice_message_cannot_reply_or_edit)
                 }
             }
-            is EventSharedAction.Quote -> {
+            is EventSharedAction.Quote                      -> {
                 messageComposerViewModel.handle(MessageComposerAction.EnterQuoteMode(action.eventId, views.composerLayout.text.toString()))
             }
-            is EventSharedAction.Reply -> {
+            is EventSharedAction.Reply                      -> {
                 if (withState(messageComposerViewModel) { it.isVoiceMessageIdle }) {
                     messageComposerViewModel.handle(MessageComposerAction.EnterReplyMode(action.eventId, views.composerLayout.text.toString()))
                 } else {
                     requireActivity().toast(R.string.error_voice_message_cannot_reply_or_edit)
                 }
             }
-            is EventSharedAction.ReplyInThread -> {
+            is EventSharedAction.ReplyInThread              -> {
                 if (withState(messageComposerViewModel) { it.isVoiceMessageIdle }) {
                     onReplyInThreadClicked(action)
                 } else {
                     requireActivity().toast(R.string.error_voice_message_cannot_reply_or_edit)
                 }
             }
-            is EventSharedAction.ViewInRoom -> {
+            is EventSharedAction.ViewInRoom                 -> {
                 if (withState(messageComposerViewModel) { it.isVoiceMessageIdle }) {
                     handleViewInRoomAction()
                 } else {
                     requireActivity().toast(R.string.error_voice_message_cannot_reply_or_edit)
                 }
             }
-            is EventSharedAction.CopyPermalink -> {
+            is EventSharedAction.CopyPermalink              -> {
                 val permalink = session.permalinkService().createPermalink(timelineArgs.roomId, action.eventId)
                 copyToClipboard(requireContext(), permalink, false)
                 showSnackWithMessage(getString(R.string.copied_to_clipboard))
             }
-            is EventSharedAction.Resend -> {
+            is EventSharedAction.Resend                     -> {
                 timelineViewModel.handle(RoomDetailAction.ResendMessage(action.eventId))
             }
-            is EventSharedAction.Remove -> {
+            is EventSharedAction.Remove                     -> {
                 timelineViewModel.handle(RoomDetailAction.RemoveFailedEcho(action.eventId))
             }
-            is EventSharedAction.Cancel -> {
+            is EventSharedAction.Cancel                     -> {
                 handleCancelSend(action)
             }
-            is EventSharedAction.ReportContentSpam -> {
+            is EventSharedAction.ReportContentSpam          -> {
                 timelineViewModel.handle(
                         RoomDetailAction.ReportContent(
                                 action.eventId, action.senderId, "This message is spam", spam = true
@@ -2354,31 +2350,31 @@
                         )
                 )
             }
-            is EventSharedAction.ReportContentCustom -> {
+            is EventSharedAction.ReportContentCustom        -> {
                 promptReasonToReportContent(action)
             }
-            is EventSharedAction.IgnoreUser -> {
+            is EventSharedAction.IgnoreUser                 -> {
                 action.senderId?.let { askConfirmationToIgnoreUser(it) }
             }
-            is EventSharedAction.OnUrlClicked -> {
+            is EventSharedAction.OnUrlClicked               -> {
                 onUrlClicked(action.url, action.title)
             }
-            is EventSharedAction.OnUrlLongClicked -> {
+            is EventSharedAction.OnUrlLongClicked           -> {
                 onUrlLongClicked(action.url)
             }
-            is EventSharedAction.ReRequestKey -> {
+            is EventSharedAction.ReRequestKey               -> {
                 timelineViewModel.handle(RoomDetailAction.ReRequestKeys(action.eventId))
             }
-            is EventSharedAction.UseKeyBackup -> {
+            is EventSharedAction.UseKeyBackup               -> {
                 context?.let {
                     startActivity(KeysBackupRestoreActivity.intent(it))
                 }
             }
-            is EventSharedAction.EndPoll -> {
+            is EventSharedAction.EndPoll                    -> {
                 askConfirmationToEndPoll(action.eventId)
             }
-            is EventSharedAction.ReportContent -> Unit /* Not clickable */
-            EventSharedAction.Separator -> Unit /* Not clickable */
+            is EventSharedAction.ReportContent              -> Unit /* Not clickable */
+            EventSharedAction.Separator                     -> Unit /* Not clickable */
         }
     }
 
@@ -2588,17 +2584,17 @@
 
     private fun launchAttachmentProcess(type: AttachmentTypeSelectorView.Type) {
         when (type) {
-            AttachmentTypeSelectorView.Type.CAMERA -> attachmentsHelper.openCamera(
+            AttachmentTypeSelectorView.Type.CAMERA   -> attachmentsHelper.openCamera(
                     activity = requireActivity(),
                     vectorPreferences = vectorPreferences,
                     cameraActivityResultLauncher = attachmentCameraActivityResultLauncher,
                     cameraVideoActivityResultLauncher = attachmentCameraVideoActivityResultLauncher
             )
-            AttachmentTypeSelectorView.Type.FILE -> attachmentsHelper.selectFile(attachmentFileActivityResultLauncher)
-            AttachmentTypeSelectorView.Type.GALLERY -> attachmentsHelper.selectGallery(attachmentMediaActivityResultLauncher)
-            AttachmentTypeSelectorView.Type.CONTACT -> attachmentsHelper.selectContact(attachmentContactActivityResultLauncher)
-            AttachmentTypeSelectorView.Type.STICKER -> timelineViewModel.handle(RoomDetailAction.SelectStickerAttachment)
-            AttachmentTypeSelectorView.Type.POLL -> navigator.openCreatePoll(requireContext(), timelineArgs.roomId, null, PollMode.CREATE)
+            AttachmentTypeSelectorView.Type.FILE     -> attachmentsHelper.selectFile(attachmentFileActivityResultLauncher)
+            AttachmentTypeSelectorView.Type.GALLERY  -> attachmentsHelper.selectGallery(attachmentMediaActivityResultLauncher)
+            AttachmentTypeSelectorView.Type.CONTACT  -> attachmentsHelper.selectContact(attachmentContactActivityResultLauncher)
+            AttachmentTypeSelectorView.Type.STICKER  -> timelineViewModel.handle(RoomDetailAction.SelectStickerAttachment)
+            AttachmentTypeSelectorView.Type.POLL     -> navigator.openCreatePoll(requireContext(), timelineArgs.roomId, null, PollMode.CREATE)
             AttachmentTypeSelectorView.Type.LOCATION -> {
                 navigator
                         .openLocationSharing(
