/*
 * Copyright (c) 2021 New Vector Ltd
 *
 * Licensed under the Apache License, Version 2.0 (the "License");
 * you may not use this file except in compliance with the License.
 * You may obtain a copy of the License at
 *
 *     http://www.apache.org/licenses/LICENSE-2.0
 *
 * Unless required by applicable law or agreed to in writing, software
 * distributed under the License is distributed on an "AS IS" BASIS,
 * WITHOUT WARRANTIES OR CONDITIONS OF ANY KIND, either express or implied.
 * See the License for the specific language governing permissions and
 * limitations under the License.
 */

package im.vector.app.features.home.room.detail.timeline.edithistory

import com.airbnb.mvrx.Async
import com.airbnb.mvrx.MavericksState
import com.airbnb.mvrx.Uninitialized
import im.vector.app.features.home.room.detail.timeline.action.TimelineEventFragmentArgs
import org.matrix.android.sdk.api.session.events.model.Event

data class ViewEditHistoryViewState(
        val eventId: String,
        val roomId: String,
        val isOriginalAReply: Boolean = false,
<<<<<<< HEAD
        val editList: Async<List<Event>> = Uninitialized)
    : MavericksState {
=======
        val editList: Async<List<Event>> = Uninitialized) :
    MvRxState {
>>>>>>> b4119386

    constructor(args: TimelineEventFragmentArgs) : this(roomId = args.roomId, eventId = args.eventId)
}<|MERGE_RESOLUTION|>--- conflicted
+++ resolved
@@ -26,13 +26,8 @@
         val eventId: String,
         val roomId: String,
         val isOriginalAReply: Boolean = false,
-<<<<<<< HEAD
-        val editList: Async<List<Event>> = Uninitialized)
-    : MavericksState {
-=======
         val editList: Async<List<Event>> = Uninitialized) :
-    MvRxState {
->>>>>>> b4119386
+    MavericksState {
 
     constructor(args: TimelineEventFragmentArgs) : this(roomId = args.roomId, eventId = args.eventId)
 }