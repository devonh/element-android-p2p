/*
 * Copyright (c) 2020 New Vector Ltd
 *
 * Licensed under the Apache License, Version 2.0 (the "License");
 * you may not use this file except in compliance with the License.
 * You may obtain a copy of the License at
 *
 *     http://www.apache.org/licenses/LICENSE-2.0
 *
 * Unless required by applicable law or agreed to in writing, software
 * distributed under the License is distributed on an "AS IS" BASIS,
 * WITHOUT WARRANTIES OR CONDITIONS OF ANY KIND, either express or implied.
 * See the License for the specific language governing permissions and
 * limitations under the License.
 */

package im.vector.app.features.createdirect

import com.airbnb.mvrx.Loading
import com.airbnb.mvrx.MavericksViewModelFactory
import com.airbnb.mvrx.Success
import dagger.assisted.Assisted
import dagger.assisted.AssistedFactory
import dagger.assisted.AssistedInject
import im.vector.app.core.di.MavericksAssistedViewModelFactory
import im.vector.app.core.di.hiltMavericksViewModelFactory
import im.vector.app.core.mvrx.runCatchingToAsync
import im.vector.app.core.platform.VectorViewModel
<<<<<<< HEAD
import im.vector.app.features.VectorFeatures
=======
>>>>>>> aa427460
import im.vector.app.features.analytics.AnalyticsTracker
import im.vector.app.features.analytics.plan.CreatedRoom
import im.vector.app.features.raw.wellknown.getElementWellknown
import im.vector.app.features.raw.wellknown.isE2EByDefault
import im.vector.app.features.settings.VectorPreferences
import im.vector.app.features.userdirectory.PendingSelection
import kotlinx.coroutines.Dispatchers
import kotlinx.coroutines.launch
import org.matrix.android.sdk.api.extensions.orFalse
import org.matrix.android.sdk.api.raw.RawService
import org.matrix.android.sdk.api.session.Session
<<<<<<< HEAD
import org.matrix.android.sdk.api.session.getUser
=======
import org.matrix.android.sdk.api.session.getUserOrDefault
>>>>>>> aa427460
import org.matrix.android.sdk.api.session.permalinks.PermalinkData
import org.matrix.android.sdk.api.session.permalinks.PermalinkParser
import org.matrix.android.sdk.api.session.room.model.create.CreateRoomParams
import org.matrix.android.sdk.api.session.user.model.User

class CreateDirectRoomViewModel @AssistedInject constructor(
        @Assisted initialState: CreateDirectRoomViewState,
        private val rawService: RawService,
<<<<<<< HEAD
        val session: Session,
        val analyticsTracker: AnalyticsTracker,
        val vectorFeatures: VectorFeatures
=======
        private val vectorPreferences: VectorPreferences,
        val session: Session,
        val analyticsTracker: AnalyticsTracker,
>>>>>>> aa427460
) :
        VectorViewModel<CreateDirectRoomViewState, CreateDirectRoomAction, CreateDirectRoomViewEvents>(initialState) {

    @AssistedFactory
    interface Factory : MavericksAssistedViewModelFactory<CreateDirectRoomViewModel, CreateDirectRoomViewState> {
        override fun create(initialState: CreateDirectRoomViewState): CreateDirectRoomViewModel
    }

    companion object : MavericksViewModelFactory<CreateDirectRoomViewModel, CreateDirectRoomViewState> by hiltMavericksViewModelFactory()

    override fun handle(action: CreateDirectRoomAction) {
        when (action) {
            is CreateDirectRoomAction.PrepareRoomWithSelectedUsers -> onSubmitInvitees(action.selections)
            is CreateDirectRoomAction.CreateRoomAndInviteSelectedUsers -> onCreateRoomWithInvitees()
            is CreateDirectRoomAction.QrScannedAction -> onCodeParsed(action)
        }
    }

    private fun onCodeParsed(action: CreateDirectRoomAction.QrScannedAction) {
        val mxid = (PermalinkParser.parse(action.result) as? PermalinkData.UserLink)?.userId

        if (mxid === null) {
            _viewEvents.post(CreateDirectRoomViewEvents.InvalidCode)
        } else {
            // The following assumes MXIDs are case insensitive
            if (mxid.equals(other = session.myUserId, ignoreCase = true)) {
                _viewEvents.post(CreateDirectRoomViewEvents.DmSelf)
            } else {
                // Try to get user from known users and fall back to creating a User object from MXID
<<<<<<< HEAD
                val qrInvitee = if (session.getUser(mxid) != null) {
                    session.getUser(mxid)!!
                } else {
                    User(mxid, null, null)
                }
=======
                val qrInvitee = session.getUserOrDefault(mxid)
>>>>>>> aa427460
                onSubmitInvitees(setOf(PendingSelection.UserPendingSelection(qrInvitee)))
            }
        }
    }

    /**
     * If users already have a DM room then navigate to it instead of creating a new room.
     */
    private fun onSubmitInvitees(selections: Set<PendingSelection>) {
        val existingRoomId = selections.singleOrNull()?.getMxId()?.let { userId ->
            session.roomService().getExistingDirectRoomWithUser(userId)
        }
        if (existingRoomId != null) {
            // Do not create a new DM, just tell that the creation is successful by passing the existing roomId
            setState { copy(createAndInviteState = Success(existingRoomId)) }
        } else {
            createLocalRoomWithSelectedUsers(selections)
        }
    }

    private fun onCreateRoomWithInvitees() {
        // Create the DM
        withState { createLocalRoomWithSelectedUsers(it.pendingSelections) }
    }

    private fun createLocalRoomWithSelectedUsers(selections: Set<PendingSelection>) {
        setState { copy(createAndInviteState = Loading()) }

        viewModelScope.launch(Dispatchers.IO) {
            val adminE2EByDefault = rawService.getElementWellknown(session.sessionParams)
                    ?.isE2EByDefault()
                    ?: true

            val roomParams = CreateRoomParams()
                    .apply {
                        selections.forEach {
                            when (it) {
                                is PendingSelection.UserPendingSelection -> invitedUserIds.add(it.user.userId)
                                is PendingSelection.ThreePidPendingSelection -> invite3pids.add(it.threePid)
                            }
                        }
                        setDirectMessage()
                        enableEncryptionIfInvitedUsersSupportIt = adminE2EByDefault
                    }

            val result = runCatchingToAsync {
<<<<<<< HEAD
                if (vectorFeatures.shouldStartDmOnFirstMessage()) {
=======
                if (vectorPreferences.isDeferredDmEnabled()) {
>>>>>>> aa427460
                    session.roomService().createLocalRoom(roomParams)
                } else {
                    analyticsTracker.capture(CreatedRoom(isDM = roomParams.isDirect.orFalse()))
                    session.roomService().createRoom(roomParams)
                }
            }

            setState {
                copy(
                        createAndInviteState = result
                )
            }
        }
    }
}<|MERGE_RESOLUTION|>--- conflicted
+++ resolved
@@ -26,10 +26,6 @@
 import im.vector.app.core.di.hiltMavericksViewModelFactory
 import im.vector.app.core.mvrx.runCatchingToAsync
 import im.vector.app.core.platform.VectorViewModel
-<<<<<<< HEAD
-import im.vector.app.features.VectorFeatures
-=======
->>>>>>> aa427460
 import im.vector.app.features.analytics.AnalyticsTracker
 import im.vector.app.features.analytics.plan.CreatedRoom
 import im.vector.app.features.raw.wellknown.getElementWellknown
@@ -41,28 +37,17 @@
 import org.matrix.android.sdk.api.extensions.orFalse
 import org.matrix.android.sdk.api.raw.RawService
 import org.matrix.android.sdk.api.session.Session
-<<<<<<< HEAD
-import org.matrix.android.sdk.api.session.getUser
-=======
 import org.matrix.android.sdk.api.session.getUserOrDefault
->>>>>>> aa427460
 import org.matrix.android.sdk.api.session.permalinks.PermalinkData
 import org.matrix.android.sdk.api.session.permalinks.PermalinkParser
 import org.matrix.android.sdk.api.session.room.model.create.CreateRoomParams
-import org.matrix.android.sdk.api.session.user.model.User
 
 class CreateDirectRoomViewModel @AssistedInject constructor(
         @Assisted initialState: CreateDirectRoomViewState,
         private val rawService: RawService,
-<<<<<<< HEAD
-        val session: Session,
-        val analyticsTracker: AnalyticsTracker,
-        val vectorFeatures: VectorFeatures
-=======
         private val vectorPreferences: VectorPreferences,
         val session: Session,
         val analyticsTracker: AnalyticsTracker,
->>>>>>> aa427460
 ) :
         VectorViewModel<CreateDirectRoomViewState, CreateDirectRoomAction, CreateDirectRoomViewEvents>(initialState) {
 
@@ -92,15 +77,7 @@
                 _viewEvents.post(CreateDirectRoomViewEvents.DmSelf)
             } else {
                 // Try to get user from known users and fall back to creating a User object from MXID
-<<<<<<< HEAD
-                val qrInvitee = if (session.getUser(mxid) != null) {
-                    session.getUser(mxid)!!
-                } else {
-                    User(mxid, null, null)
-                }
-=======
                 val qrInvitee = session.getUserOrDefault(mxid)
->>>>>>> aa427460
                 onSubmitInvitees(setOf(PendingSelection.UserPendingSelection(qrInvitee)))
             }
         }
@@ -147,11 +124,7 @@
                     }
 
             val result = runCatchingToAsync {
-<<<<<<< HEAD
-                if (vectorFeatures.shouldStartDmOnFirstMessage()) {
-=======
                 if (vectorPreferences.isDeferredDmEnabled()) {
->>>>>>> aa427460
                     session.roomService().createLocalRoom(roomParams)
                 } else {
                     analyticsTracker.capture(CreatedRoom(isDM = roomParams.isDirect.orFalse()))
