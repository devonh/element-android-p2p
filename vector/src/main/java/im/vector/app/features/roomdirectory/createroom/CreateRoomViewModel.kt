/*
 * Copyright 2019 New Vector Ltd
 *
 * Licensed under the Apache License, Version 2.0 (the "License");
 * you may not use this file except in compliance with the License.
 * You may obtain a copy of the License at
 *
 *     http://www.apache.org/licenses/LICENSE-2.0
 *
 * Unless required by applicable law or agreed to in writing, software
 * distributed under the License is distributed on an "AS IS" BASIS,
 * WITHOUT WARRANTIES OR CONDITIONS OF ANY KIND, either express or implied.
 * See the License for the specific language governing permissions and
 * limitations under the License.
 */

package im.vector.app.features.roomdirectory.createroom

import androidx.core.net.toFile
import com.airbnb.mvrx.Fail
import com.airbnb.mvrx.Loading
import com.airbnb.mvrx.MavericksViewModelFactory
import com.airbnb.mvrx.Success
import com.airbnb.mvrx.Uninitialized
import dagger.assisted.Assisted
import dagger.assisted.AssistedFactory
import dagger.assisted.AssistedInject
import im.vector.app.AppStateHandler
import im.vector.app.core.di.MavericksAssistedViewModelFactory
import im.vector.app.core.di.hiltMavericksViewModelFactory
import im.vector.app.core.extensions.exhaustive
import im.vector.app.core.platform.VectorViewModel
import im.vector.app.features.raw.wellknown.getElementWellknown
import im.vector.app.features.raw.wellknown.isE2EByDefault
import kotlinx.coroutines.Dispatchers
import kotlinx.coroutines.launch
import org.matrix.android.sdk.api.MatrixPatterns.getDomain
import org.matrix.android.sdk.api.extensions.orFalse
import org.matrix.android.sdk.api.extensions.tryOrNull
import org.matrix.android.sdk.api.raw.RawService
import org.matrix.android.sdk.api.session.Session
import org.matrix.android.sdk.api.session.homeserver.HomeServerCapabilities
import org.matrix.android.sdk.api.session.room.alias.RoomAliasError
import org.matrix.android.sdk.api.session.room.failure.CreateRoomFailure
import org.matrix.android.sdk.api.session.room.model.PowerLevelsContent
import org.matrix.android.sdk.api.session.room.model.RoomDirectoryVisibility
import org.matrix.android.sdk.api.session.room.model.RoomJoinRules
import org.matrix.android.sdk.api.session.room.model.RoomJoinRulesAllowEntry
import org.matrix.android.sdk.api.session.room.model.RoomType
import org.matrix.android.sdk.api.session.room.model.create.CreateRoomParams
import org.matrix.android.sdk.api.session.room.model.create.CreateRoomPreset
import org.matrix.android.sdk.api.session.room.model.create.RestrictedRoomPreset
import timber.log.Timber

class CreateRoomViewModel @AssistedInject constructor(@Assisted private val initialState: CreateRoomViewState,
                                                      private val session: Session,
<<<<<<< HEAD
                                                      private val rawService: RawService,
                                                      vectorPreferences: VectorPreferences,
                                                      appStateHandler: AppStateHandler
=======
                                                      private val rawService: RawService
>>>>>>> 807ceb74
) : VectorViewModel<CreateRoomViewState, CreateRoomAction, CreateRoomViewEvents>(initialState) {

    @AssistedFactory
    interface Factory : MavericksAssistedViewModelFactory<CreateRoomViewModel, CreateRoomViewState> {
        override fun create(initialState: CreateRoomViewState): CreateRoomViewModel
    }

    companion object : MavericksViewModelFactory<CreateRoomViewModel, CreateRoomViewState> by hiltMavericksViewModelFactory()

    init {
        initHomeServerName()
        initAdminE2eByDefault()

        val parentSpaceId = initialState.parentSpaceId ?: appStateHandler.safeActiveSpaceId()

        val restrictedSupport = session.getHomeServerCapabilities().isFeatureSupported(HomeServerCapabilities.ROOM_CAP_RESTRICTED)
        val createRestricted = restrictedSupport == HomeServerCapabilities.RoomCapabilitySupport.SUPPORTED

        val defaultJoinRules = if (parentSpaceId != null && createRestricted) {
            RoomJoinRules.RESTRICTED
        } else {
            RoomJoinRules.INVITE
        }

        setState {
            copy(
                    parentSpaceId = parentSpaceId,
                    supportsRestricted = createRestricted,
                    roomJoinRules = defaultJoinRules,
                    parentSpaceSummary = parentSpaceId?.let { session.getRoomSummary(it) }
            )
        }
    }

    private fun initHomeServerName() {
        setState {
            copy(
                    homeServerName = session.myUserId.getDomain()
            )
        }
    }

    private var adminE2EByDefault = true

    private fun initAdminE2eByDefault() {
        viewModelScope.launch(Dispatchers.IO) {
            adminE2EByDefault = tryOrNull {
                rawService.getElementWellknown(session.sessionParams)
                        ?.isE2EByDefault()
                        ?: true
            } ?: true

            setState {
                copy(
                        hsAdminHasDisabledE2E = !adminE2EByDefault,
                        defaultEncrypted = mapOf(
                                RoomJoinRules.INVITE to adminE2EByDefault,
                                RoomJoinRules.PUBLIC to false,
                                RoomJoinRules.RESTRICTED to adminE2EByDefault
                        )

                )
            }
        }
    }

    override fun handle(action: CreateRoomAction) {
        when (action) {
            is CreateRoomAction.SetAvatar             -> setAvatar(action)
            is CreateRoomAction.SetName               -> setName(action)
            is CreateRoomAction.SetTopic              -> setTopic(action)
            is CreateRoomAction.SetVisibility         -> setVisibility(action)
            is CreateRoomAction.SetRoomAliasLocalPart -> setRoomAliasLocalPart(action)
            is CreateRoomAction.SetIsEncrypted        -> setIsEncrypted(action)
            is CreateRoomAction.Create                -> doCreateRoom()
            CreateRoomAction.Reset                    -> doReset()
            CreateRoomAction.ToggleShowAdvanced       -> toggleShowAdvanced()
            is CreateRoomAction.DisableFederation     -> disableFederation(action)
        }.exhaustive
    }

    private fun disableFederation(action: CreateRoomAction.DisableFederation) {
        setState {
            copy(disableFederation = action.disableFederation)
        }
    }

    private fun toggleShowAdvanced() {
        setState {
            copy(
                    showAdvanced = !showAdvanced,
                    // Reset to false if advanced is hidden
                    disableFederation = disableFederation && !showAdvanced
            )
        }
    }

    private fun doReset() {
        setState {
            // Delete temporary file with the avatar
            avatarUri?.let { tryOrNull { it.toFile().delete() } }

            CreateRoomViewState(
                    isEncrypted = adminE2EByDefault,
                    hsAdminHasDisabledE2E = !adminE2EByDefault,
                    parentSpaceId = this.parentSpaceId
            )
        }

        _viewEvents.post(CreateRoomViewEvents.Quit)
    }

    private fun setAvatar(action: CreateRoomAction.SetAvatar) = setState { copy(avatarUri = action.imageUri) }

    private fun setName(action: CreateRoomAction.SetName) = setState { copy(roomName = action.name) }

    private fun setTopic(action: CreateRoomAction.SetTopic) = setState { copy(roomTopic = action.topic) }

    private fun setVisibility(action: CreateRoomAction.SetVisibility) = setState {
        when (action.rule) {
            RoomJoinRules.PUBLIC     -> {
                copy(
                        roomJoinRules = RoomJoinRules.PUBLIC,
                        // Reset any error in the form about alias
                        asyncCreateRoomRequest = Uninitialized,
                        isEncrypted = false
                )
            }
            RoomJoinRules.RESTRICTED -> {
                copy(
                        roomJoinRules = RoomJoinRules.RESTRICTED,
                        // Reset any error in the form about alias
                        asyncCreateRoomRequest = Uninitialized,
                        isEncrypted = adminE2EByDefault
                )
            }
//            RoomJoinRules.INVITE,
//            RoomJoinRules.KNOCK,
//            RoomJoinRules.PRIVATE,
            else                     -> {
                // default to invite
                copy(
                        roomJoinRules = RoomJoinRules.INVITE,
                        isEncrypted = adminE2EByDefault
                )
            }
        }
    }

    private fun setRoomAliasLocalPart(action: CreateRoomAction.SetRoomAliasLocalPart) {
        setState {
            copy(
                    aliasLocalPart = action.aliasLocalPart,
                    // Reset any error in the form about alias
                    asyncCreateRoomRequest = Uninitialized
            )
        }
    }

    private fun setIsEncrypted(action: CreateRoomAction.SetIsEncrypted) = setState { copy(isEncrypted = action.isEncrypted) }

    private fun doCreateRoom() = withState { state ->
        if (state.asyncCreateRoomRequest is Loading || state.asyncCreateRoomRequest is Success) {
            return@withState
        }

        if (state.roomJoinRules == RoomJoinRules.PUBLIC && state.aliasLocalPart.isNullOrBlank()) {
            // we require an alias for public rooms
            setState {
                copy(asyncCreateRoomRequest = Fail(CreateRoomFailure.AliasError(RoomAliasError.AliasIsBlank)))
            }
            return@withState
        }

        setState {
            copy(asyncCreateRoomRequest = Loading())
        }

        val createRoomParams = CreateRoomParams()
                .apply {
                    name = state.roomName.takeIf { it.isNotBlank() }
                    topic = state.roomTopic.takeIf { it.isNotBlank() }
                    avatarUri = state.avatarUri

                    if (state.isSubSpace) {
                        // Space-rooms are distinguished from regular messaging rooms by the m.room.type of m.space
                        roomType = RoomType.SPACE

                        // Space-rooms should be created with a power level for events_default of 100,
                        // to prevent the rooms accidentally/maliciously clogging up with messages from random members of the space.
                        powerLevelContentOverride = PowerLevelsContent(
                                eventsDefault = 100
                        )
                    }

                    when (state.roomJoinRules) {
                        RoomJoinRules.PUBLIC     -> {
                            // Directory visibility
                            visibility = RoomDirectoryVisibility.PUBLIC
                            // Preset
                            preset = CreateRoomPreset.PRESET_PUBLIC_CHAT
                            roomAliasName = state.aliasLocalPart
                        }
                        RoomJoinRules.RESTRICTED -> {
                            state.parentSpaceId?.let {
                                featurePreset = RestrictedRoomPreset(
                                        session.getHomeServerCapabilities(),
                                        listOf(RoomJoinRulesAllowEntry.restrictedToRoom(state.parentSpaceId))
                                )
                            }
                        }
//                        RoomJoinRules.KNOCK      ->
//                        RoomJoinRules.PRIVATE    ->
//                        RoomJoinRules.INVITE
                        else                     -> {
                            // by default create invite only
                            // Directory visibility
                            visibility = RoomDirectoryVisibility.PRIVATE
                            // Preset
                            preset = CreateRoomPreset.PRESET_PRIVATE_CHAT
                        }
                    }.exhaustive
                    // Disabling federation
                    disableFederation = state.disableFederation

                    // Encryption
                    val shouldEncrypt = when (state.roomJoinRules) {
                        // we ignore the isEncrypted for public room as the switch is hidden in this case
                        RoomJoinRules.PUBLIC -> false
                        else                 -> state.isEncrypted ?: state.defaultEncrypted[state.roomJoinRules].orFalse()
                    }
                    if (shouldEncrypt) {
                        enableEncryption()
                    }
                }

        // TODO: Should this be non-cancellable?
        viewModelScope.launch {
            runCatching { session.createRoom(createRoomParams) }.fold(
                    { roomId ->

                        if (state.parentSpaceId != null) {
                            // add it as a child
                            try {
                                session.spaceService()
                                        .getSpace(state.parentSpaceId)
                                        ?.addChildren(roomId, viaServers = null, order = null)
                            } catch (failure: Throwable) {
                                Timber.w(failure, "Failed to add as a child")
                            }
                        }

                        setState {
                            copy(asyncCreateRoomRequest = Success(roomId))
                        }
                    },
                    { failure ->
                        setState {
                            copy(asyncCreateRoomRequest = Fail(failure))
                        }
                        _viewEvents.post(CreateRoomViewEvents.Failure(failure))
                    }
            )
        }
    }
}<|MERGE_RESOLUTION|>--- conflicted
+++ resolved
@@ -54,13 +54,8 @@
 
 class CreateRoomViewModel @AssistedInject constructor(@Assisted private val initialState: CreateRoomViewState,
                                                       private val session: Session,
-<<<<<<< HEAD
                                                       private val rawService: RawService,
-                                                      vectorPreferences: VectorPreferences,
                                                       appStateHandler: AppStateHandler
-=======
-                                                      private val rawService: RawService
->>>>>>> 807ceb74
 ) : VectorViewModel<CreateRoomViewState, CreateRoomAction, CreateRoomViewEvents>(initialState) {
 
     @AssistedFactory
