--- conflicted
+++ resolved
@@ -184,11 +184,8 @@
 import nl.dionsegijn.konfetti.models.Size
 import org.billcarsonfr.jsonviewer.JSonViewerDialog
 import org.commonmark.parser.Parser
-<<<<<<< HEAD
 import org.jitsi.meet.sdk.BroadcastEvent
-=======
 import org.matrix.android.sdk.api.extensions.orFalse
->>>>>>> c167c887
 import org.matrix.android.sdk.api.session.Session
 import org.matrix.android.sdk.api.session.content.ContentAttachmentData
 import org.matrix.android.sdk.api.session.events.model.toModel
@@ -353,12 +350,8 @@
         setupJumpToBottomView()
         setupEmojiPopup()
         setupFailedMessagesWarningView()
-<<<<<<< HEAD
         setupRemoveJitsiWidgetView()
-
-=======
         setupVoiceMessageView()
->>>>>>> c167c887
 
         views.roomToolbarContentView.debouncedClicks {
             navigator.openRoomProfile(requireActivity(), roomDetailArgs.roomId)
@@ -448,7 +441,6 @@
         }
     }
 
-<<<<<<< HEAD
     private fun setupRemoveJitsiWidgetView() {
         views.removeJitsiWidgetView.onCompleteSliding = {
             withState(roomDetailViewModel) {
@@ -467,11 +459,11 @@
 
     private fun onBroadcastEvent(event: BroadcastEvent) {
         roomDetailViewModel.handle(RoomDetailAction.UpdateJoinJitsiCallStatus(event))
-=======
+    }
+
     private fun onCannotRecord() {
         // Update the UI, cancel the animation
         views.voiceMessageRecorderView.initVoiceRecordingViews()
->>>>>>> c167c887
     }
 
     private fun acceptIncomingCall(event: RoomDetailViewEvents.DisplayAndAcceptCall) {
