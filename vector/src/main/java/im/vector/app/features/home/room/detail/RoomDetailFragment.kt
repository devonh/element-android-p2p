--- conflicted
+++ resolved
@@ -2221,10 +2221,8 @@
                     cameraActivityResultLauncher = attachmentCameraActivityResultLauncher,
                     cameraVideoActivityResultLauncher = attachmentCameraVideoActivityResultLauncher
             )
-<<<<<<< HEAD
             AttachmentTypeSelectorView.Type.FILE     -> attachmentsHelper.selectFile(attachmentFileActivityResultLauncher)
             AttachmentTypeSelectorView.Type.GALLERY  -> attachmentsHelper.selectGallery(attachmentMediaActivityResultLauncher)
-            AttachmentTypeSelectorView.Type.AUDIO    -> attachmentsHelper.selectAudio(attachmentAudioActivityResultLauncher)
             AttachmentTypeSelectorView.Type.CONTACT  -> attachmentsHelper.selectContact(attachmentContactActivityResultLauncher)
             AttachmentTypeSelectorView.Type.STICKER  -> roomDetailViewModel.handle(RoomDetailAction.SelectStickerAttachment)
             AttachmentTypeSelectorView.Type.POLL     -> navigator.openCreatePoll(requireContext(), roomDetailArgs.roomId)
@@ -2238,13 +2236,6 @@
                                 locationOwnerId = session.myUserId
                         )
             }
-=======
-            AttachmentTypeSelectorView.Type.FILE    -> attachmentsHelper.selectFile(attachmentFileActivityResultLauncher)
-            AttachmentTypeSelectorView.Type.GALLERY -> attachmentsHelper.selectGallery(attachmentMediaActivityResultLauncher)
-            AttachmentTypeSelectorView.Type.CONTACT -> attachmentsHelper.selectContact(attachmentContactActivityResultLauncher)
-            AttachmentTypeSelectorView.Type.STICKER -> roomDetailViewModel.handle(RoomDetailAction.SelectStickerAttachment)
-            AttachmentTypeSelectorView.Type.POLL    -> navigator.openCreatePoll(requireContext(), roomDetailArgs.roomId)
->>>>>>> 6a1940cd
         }.exhaustive
     }
 
