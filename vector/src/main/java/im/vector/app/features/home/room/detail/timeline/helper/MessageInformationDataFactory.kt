/*
 * Copyright 2019 New Vector Ltd
 *
 * Licensed under the Apache License, Version 2.0 (the "License");
 * you may not use this file except in compliance with the License.
 * You may obtain a copy of the License at
 *
 *     http://www.apache.org/licenses/LICENSE-2.0
 *
 * Unless required by applicable law or agreed to in writing, software
 * distributed under the License is distributed on an "AS IS" BASIS,
 * WITHOUT WARRANTIES OR CONDITIONS OF ANY KIND, either express or implied.
 * See the License for the specific language governing permissions and
 * limitations under the License.
 */

package im.vector.app.features.home.room.detail.timeline.helper

import im.vector.app.core.date.DateFormatKind
import im.vector.app.core.date.VectorDateFormatter
import im.vector.app.core.extensions.localDateTime
import im.vector.app.features.home.room.detail.timeline.factory.TimelineItemFactoryParams
import im.vector.app.features.home.room.detail.timeline.item.E2EDecoration
import im.vector.app.features.home.room.detail.timeline.item.MessageInformationData
import im.vector.app.features.home.room.detail.timeline.item.PollResponseData
import im.vector.app.features.home.room.detail.timeline.item.PollVoteSummaryData
import im.vector.app.features.home.room.detail.timeline.item.ReferencesInfoData
import im.vector.app.features.home.room.detail.timeline.item.SendStateDecoration
import im.vector.app.features.home.room.detail.timeline.style.TimelineMessageLayoutFactory
import org.matrix.android.sdk.api.extensions.orFalse
import org.matrix.android.sdk.api.session.Session
import org.matrix.android.sdk.api.session.crypto.verification.VerificationState
import org.matrix.android.sdk.api.session.events.model.EventType
<<<<<<< HEAD
import org.matrix.android.sdk.api.session.events.model.content.EncryptedEventContent
=======
>>>>>>> aa427460
import org.matrix.android.sdk.api.session.events.model.getMsgType
import org.matrix.android.sdk.api.session.events.model.isAttachmentMessage
import org.matrix.android.sdk.api.session.events.model.isSticker
import org.matrix.android.sdk.api.session.events.model.toModel
import org.matrix.android.sdk.api.session.room.model.ReferencesAggregatedContent
import org.matrix.android.sdk.api.session.room.model.RoomSummary
import org.matrix.android.sdk.api.session.room.model.message.MessageType
import org.matrix.android.sdk.api.session.room.model.message.MessageVerificationRequestContent
import org.matrix.android.sdk.api.session.room.send.SendState
import org.matrix.android.sdk.api.session.room.timeline.TimelineEvent
import org.matrix.android.sdk.api.session.room.timeline.getLastMessageContent
import org.matrix.android.sdk.api.session.room.timeline.hasBeenEdited
import javax.inject.Inject

/**
 * This class is responsible of building extra information data associated to a given event.
 */
class MessageInformationDataFactory @Inject constructor(
        private val session: Session,
        private val dateFormatter: VectorDateFormatter,
        private val messageLayoutFactory: TimelineMessageLayoutFactory,
        private val reactionsSummaryFactory: ReactionsSummaryFactory
) {

    fun create(params: TimelineItemFactoryParams): MessageInformationData {
        val event = params.event
        val nextDisplayableEvent = params.nextDisplayableEvent
        val prevDisplayableEvent = params.prevDisplayableEvent
        val eventId = event.eventId
        val isSentByMe = event.root.senderId == session.myUserId
        val roomSummary = params.partialState.roomSummary

        val date = event.root.localDateTime()
        val nextDate = nextDisplayableEvent?.root?.localDateTime()
        val addDaySeparator = date.toLocalDate() != nextDate?.toLocalDate()

        val isFirstFromThisSender = nextDisplayableEvent?.root?.senderId != event.root.senderId || addDaySeparator
        val isLastFromThisSender = prevDisplayableEvent?.root?.senderId != event.root.senderId ||
                prevDisplayableEvent?.root?.localDateTime()?.toLocalDate() != date.toLocalDate()

        val time = dateFormatter.format(event.root.originServerTs, DateFormatKind.MESSAGE_SIMPLE)
        val e2eDecoration = getE2EDecoration(roomSummary, event)

        // SendState Decoration
        val sendStateDecoration = if (isSentByMe) {
            getSendStateDecoration(
                    event = event,
                    lastSentEventWithoutReadReceipts = params.lastSentEventIdWithoutReadReceipts,
                    isMedia = event.root.isAttachmentMessage()
            )
        } else {
            SendStateDecoration.NONE
        }

        val messageLayout = messageLayoutFactory.create(params)

        return MessageInformationData(
                eventId = eventId,
                senderId = event.root.senderId ?: "",
                sendState = event.root.sendState,
                time = time,
                ageLocalTS = event.root.ageLocalTs,
                avatarUrl = event.senderInfo.avatarUrl,
                memberName = event.senderInfo.disambiguatedDisplayName,
                messageLayout = messageLayout,
                reactionsSummary = reactionsSummaryFactory.create(event),
                pollResponseAggregatedSummary = event.annotations?.pollResponseSummary?.let {
                    PollResponseData(
                            myVote = it.aggregatedContent?.myVote,
                            isClosed = it.closedTime != null,
                            votes = it.aggregatedContent?.votesSummary?.mapValues { votesSummary ->
                                PollVoteSummaryData(
                                        total = votesSummary.value.total,
                                        percentage = votesSummary.value.percentage
                                )
                            },
                            winnerVoteCount = it.aggregatedContent?.winnerVoteCount ?: 0,
                            totalVotes = it.aggregatedContent?.totalVotes ?: 0
                    )
                },
                hasBeenEdited = event.hasBeenEdited(),
                hasPendingEdits = event.annotations?.editSummary?.localEchos?.any() ?: false,
                referencesInfoData = event.annotations?.referencesAggregatedSummary?.let { referencesAggregatedSummary ->
                    val verificationState = referencesAggregatedSummary.content.toModel<ReferencesAggregatedContent>()?.verificationState
                            ?: VerificationState.REQUEST
                    ReferencesInfoData(verificationState)
                },
                sentByMe = isSentByMe,
                isFirstFromThisSender = isFirstFromThisSender,
                isLastFromThisSender = isLastFromThisSender,
                e2eDecoration = e2eDecoration,
                sendStateDecoration = sendStateDecoration,
                messageType = if (event.root.isSticker()) { MessageType.MSGTYPE_STICKER_LOCAL } else { event.root.getMsgType() }
        )
    }

    private fun getSendStateDecoration(
            event: TimelineEvent,
            lastSentEventWithoutReadReceipts: String?,
            isMedia: Boolean
    ): SendStateDecoration {
        val eventSendState = event.root.sendState
        return if (eventSendState.isSending()) {
            if (isMedia) SendStateDecoration.SENDING_MEDIA else SendStateDecoration.SENDING_NON_MEDIA
        } else if (eventSendState.hasFailed()) {
            SendStateDecoration.FAILED
        } else if (lastSentEventWithoutReadReceipts == event.eventId) {
            SendStateDecoration.SENT
        } else {
            SendStateDecoration.NONE
        }
    }

    private fun getE2EDecoration(roomSummary: RoomSummary?, event: TimelineEvent): E2EDecoration {
<<<<<<< HEAD
        return if (
                event.root.sendState == SendState.SYNCED &&
                roomSummary?.isEncrypted.orFalse() &&
                // is user verified
                session.cryptoService().crossSigningService().getUserCrossSigningKeys(event.root.senderId ?: "")?.isTrusted() == true) {
            val ts = roomSummary?.encryptionEventTs ?: 0
            val eventTs = event.root.originServerTs ?: 0
            if (event.isEncrypted()) {
=======
        if (roomSummary?.isEncrypted != true) {
            // No decoration for clear room
            // Questionable? what if the event is E2E?
            return E2EDecoration.NONE
        }
        if (event.root.sendState != SendState.SYNCED) {
            // we don't display e2e decoration if event not synced back
            return E2EDecoration.NONE
        }
        val userCrossSigningInfo = session.cryptoService()
                .crossSigningService()
                .getUserCrossSigningKeys(event.root.senderId.orEmpty())

        if (userCrossSigningInfo?.isTrusted() == true) {
            return if (event.isEncrypted()) {
>>>>>>> aa427460
                // Do not decorate failed to decrypt, or redaction (we lost sender device info)
                if (event.root.getClearType() == EventType.ENCRYPTED || event.root.isRedacted()) {
                    E2EDecoration.NONE
                } else {
<<<<<<< HEAD
                    val sendingDevice = event.root.content
                            .toModel<EncryptedEventContent>()
                            ?.deviceId
                            ?.let { deviceId ->
                                session.cryptoService().getCryptoDeviceInfo(event.root.senderId ?: "", deviceId)
                            }
                    when {
                        sendingDevice == null -> {
                            // For now do not decorate this with warning
                            // maybe it's a deleted session
                            E2EDecoration.NONE
                        }
                        sendingDevice.trustLevel == null -> {
                            E2EDecoration.WARN_SENT_BY_UNKNOWN
                        }
                        sendingDevice.trustLevel?.isVerified().orFalse() -> {
                            E2EDecoration.NONE
                        }
                        else -> {
                            E2EDecoration.WARN_SENT_BY_UNVERIFIED
=======
                    val sendingDevice = event.root.getSenderKey()
                            ?.let { it ->
                                session.cryptoService().deviceWithIdentityKey(
                                        it,
                                        event.root.content?.get("algorithm") as? String ?: ""
                                )
                            }
                    if (event.root.mxDecryptionResult?.isSafe == false) {
                        E2EDecoration.WARN_UNSAFE_KEY
                    } else {
                        when {
                            sendingDevice == null -> {
                                // For now do not decorate this with warning
                                // maybe it's a deleted session
                                E2EDecoration.WARN_SENT_BY_DELETED_SESSION
                            }
                            sendingDevice.trustLevel == null -> {
                                E2EDecoration.WARN_SENT_BY_UNKNOWN
                            }
                            sendingDevice.trustLevel?.isVerified().orFalse() -> {
                                E2EDecoration.NONE
                            }
                            else -> {
                                E2EDecoration.WARN_SENT_BY_UNVERIFIED
                            }
>>>>>>> aa427460
                        }
                    }
                }
            } else {
                e2EDecorationForClearEventInE2ERoom(event, roomSummary)
            }
        } else {
            return if (!event.isEncrypted()) {
                e2EDecorationForClearEventInE2ERoom(event, roomSummary)
            } else if (event.root.mxDecryptionResult != null) {
                if (event.root.mxDecryptionResult?.isSafe == true) {
                    E2EDecoration.NONE
                } else {
                    E2EDecoration.WARN_UNSAFE_KEY
                }
            } else {
                E2EDecoration.NONE
            }
        }
    }

    private fun e2EDecorationForClearEventInE2ERoom(event: TimelineEvent, roomSummary: RoomSummary) =
            if (event.root.isStateEvent()) {
                // Do not warn for state event, they are always in clear
                E2EDecoration.NONE
            } else {
                val ts = roomSummary.encryptionEventTs ?: 0
                val eventTs = event.root.originServerTs ?: 0
                // If event is in clear after the room enabled encryption we should warn
                if (eventTs > ts) E2EDecoration.WARN_IN_CLEAR else E2EDecoration.NONE
            }

    /**
     * Tiles type message never show the sender information (like verification request), so we should repeat it for next message
     * even if same sender.
     */
    private fun isTileTypeMessage(event: TimelineEvent?): Boolean {
        return when (event?.root?.getClearType()) {
            EventType.KEY_VERIFICATION_DONE,
            EventType.KEY_VERIFICATION_CANCEL -> true
            EventType.MESSAGE -> {
                event.getLastMessageContent() is MessageVerificationRequestContent
            }
            else -> false
        }
    }
}<|MERGE_RESOLUTION|>--- conflicted
+++ resolved
@@ -31,10 +31,6 @@
 import org.matrix.android.sdk.api.session.Session
 import org.matrix.android.sdk.api.session.crypto.verification.VerificationState
 import org.matrix.android.sdk.api.session.events.model.EventType
-<<<<<<< HEAD
-import org.matrix.android.sdk.api.session.events.model.content.EncryptedEventContent
-=======
->>>>>>> aa427460
 import org.matrix.android.sdk.api.session.events.model.getMsgType
 import org.matrix.android.sdk.api.session.events.model.isAttachmentMessage
 import org.matrix.android.sdk.api.session.events.model.isSticker
@@ -149,16 +145,6 @@
     }
 
     private fun getE2EDecoration(roomSummary: RoomSummary?, event: TimelineEvent): E2EDecoration {
-<<<<<<< HEAD
-        return if (
-                event.root.sendState == SendState.SYNCED &&
-                roomSummary?.isEncrypted.orFalse() &&
-                // is user verified
-                session.cryptoService().crossSigningService().getUserCrossSigningKeys(event.root.senderId ?: "")?.isTrusted() == true) {
-            val ts = roomSummary?.encryptionEventTs ?: 0
-            val eventTs = event.root.originServerTs ?: 0
-            if (event.isEncrypted()) {
-=======
         if (roomSummary?.isEncrypted != true) {
             // No decoration for clear room
             // Questionable? what if the event is E2E?
@@ -174,33 +160,10 @@
 
         if (userCrossSigningInfo?.isTrusted() == true) {
             return if (event.isEncrypted()) {
->>>>>>> aa427460
                 // Do not decorate failed to decrypt, or redaction (we lost sender device info)
                 if (event.root.getClearType() == EventType.ENCRYPTED || event.root.isRedacted()) {
                     E2EDecoration.NONE
                 } else {
-<<<<<<< HEAD
-                    val sendingDevice = event.root.content
-                            .toModel<EncryptedEventContent>()
-                            ?.deviceId
-                            ?.let { deviceId ->
-                                session.cryptoService().getCryptoDeviceInfo(event.root.senderId ?: "", deviceId)
-                            }
-                    when {
-                        sendingDevice == null -> {
-                            // For now do not decorate this with warning
-                            // maybe it's a deleted session
-                            E2EDecoration.NONE
-                        }
-                        sendingDevice.trustLevel == null -> {
-                            E2EDecoration.WARN_SENT_BY_UNKNOWN
-                        }
-                        sendingDevice.trustLevel?.isVerified().orFalse() -> {
-                            E2EDecoration.NONE
-                        }
-                        else -> {
-                            E2EDecoration.WARN_SENT_BY_UNVERIFIED
-=======
                     val sendingDevice = event.root.getSenderKey()
                             ?.let { it ->
                                 session.cryptoService().deviceWithIdentityKey(
@@ -226,7 +189,6 @@
                             else -> {
                                 E2EDecoration.WARN_SENT_BY_UNVERIFIED
                             }
->>>>>>> aa427460
                         }
                     }
                 }
