--- conflicted
+++ resolved
@@ -60,11 +60,7 @@
 import org.matrix.android.sdk.api.session.crypto.crosssigning.CrossSigningService
 import org.matrix.android.sdk.api.session.crypto.model.CryptoDeviceInfo
 import org.matrix.android.sdk.api.session.crypto.model.MXUsersDevicesMap
-<<<<<<< HEAD
-import org.matrix.android.sdk.api.session.getUser
-=======
 import org.matrix.android.sdk.api.session.getUserOrDefault
->>>>>>> aa427460
 import org.matrix.android.sdk.api.session.pushrules.RuleIds
 import org.matrix.android.sdk.api.session.room.model.Membership
 import org.matrix.android.sdk.api.session.room.roomSummaryQueryParams
@@ -123,19 +119,6 @@
     }
 
     private fun observeReleaseNotes() = withState { state ->
-<<<<<<< HEAD
-        // we don't want to show release notes for new users or after relogin
-        if (state.authenticationDescription == null && vectorPreferences.isNewAppLayoutEnabled()) {
-            releaseNotesPreferencesStore.appLayoutOnboardingShown.onEach { isAppLayoutOnboardingShown ->
-                if (!isAppLayoutOnboardingShown) {
-                    _viewEvents.post(HomeActivityViewEvents.ShowReleaseNotes)
-                }
-            }.launchIn(viewModelScope)
-        } else {
-            // we assume that users which came from auth flow either have seen updates already (relogin) or don't need them (new user)
-            viewModelScope.launch {
-                releaseNotesPreferencesStore.setAppLayoutOnboardingShown(true)
-=======
         if (vectorPreferences.isNewAppLayoutEnabled()) {
             // we don't want to show release notes for new users or after relogin
             if (state.authenticationDescription == null) {
@@ -149,7 +132,6 @@
                 viewModelScope.launch {
                     releaseNotesPreferencesStore.setAppLayoutOnboardingShown(true)
                 }
->>>>>>> aa427460
             }
         }
     }
@@ -332,17 +314,10 @@
         } else {
             // cross signing keys have been reset
             // Trigger a popup to re-verify
-<<<<<<< HEAD
-            // Note: user can be null in case of logout
-            session.getUser(session.myUserId)
-                    ?.toMatrixItem()
-                    ?.let { user ->
-=======
             // Note: user can be unknown in case of logout
             session.getUserOrDefault(session.myUserId)
                     .toMatrixItem()
                     .let { user ->
->>>>>>> aa427460
                         _viewEvents.post(HomeActivityViewEvents.OnCrossSignedInvalidated(user))
                     }
         }
@@ -358,7 +333,6 @@
             val session = activeSessionHolder.getSafeActiveSession() ?: return@launch Unit.also {
                 Timber.w("## No session to init cross signing or bootstrap")
             }
-<<<<<<< HEAD
 
             val elementWellKnown = rawService.getElementWellknown(session.sessionParams)
             val isSecureBackupRequired = elementWellKnown?.isSecureBackupRequired() ?: false
@@ -392,41 +366,6 @@
                 return@launch
             }
 
-=======
-
-            val elementWellKnown = rawService.getElementWellknown(session.sessionParams)
-            val isSecureBackupRequired = elementWellKnown?.isSecureBackupRequired() ?: false
-
-            // In case of account creation, it is already done before
-            if (initialState.authenticationDescription is AuthenticationDescription.Register) {
-                if (isSecureBackupRequired) {
-                    _viewEvents.post(HomeActivityViewEvents.StartRecoverySetupFlow)
-                } else {
-                    val password = reAuthHelper.data ?: return@launch Unit.also {
-                        Timber.w("No password to init cross signing")
-                    }
-
-                    // Silently initialize cross signing without 4S
-                    // We do not use the viewModel context because we do not want to cancel this action
-                    Timber.d("Initialize cross signing")
-                    try {
-                        session.cryptoService().crossSigningService().awaitCrossSigninInitialization { response, _ ->
-                            resume(
-                                    UserPasswordAuth(
-                                            session = response.session,
-                                            user = session.myUserId,
-                                            password = password
-                                    )
-                            )
-                        }
-                    } catch (failure: Throwable) {
-                        Timber.e(failure, "Failed to initialize cross signing")
-                    }
-                }
-                return@launch
-            }
-
->>>>>>> aa427460
             tryOrNull("## MaybeVerifyOrBootstrapCrossSigning: Failed to download keys") {
                 awaitCallback<MXUsersDevicesMap<CryptoDeviceInfo>> {
                     session.cryptoService().downloadKeys(listOf(session.myUserId), true, it)
@@ -459,11 +398,7 @@
                                 // New session
                                 _viewEvents.post(
                                         HomeActivityViewEvents.CurrentSessionNotVerified(
-<<<<<<< HEAD
-                                                session.getUser(session.myUserId)?.toMatrixItem(),
-=======
                                                 session.getUserOrDefault(session.myUserId).toMatrixItem(),
->>>>>>> aa427460
                                                 // Always send request instead of waiting for an incoming as per recent EW changes
                                                 false
                                         )
@@ -471,11 +406,7 @@
                             } else {
                                 _viewEvents.post(
                                         HomeActivityViewEvents.CurrentSessionCannotBeVerified(
-<<<<<<< HEAD
-                                                session.getUser(session.myUserId)?.toMatrixItem(),
-=======
                                                 session.getUserOrDefault(session.myUserId).toMatrixItem(),
->>>>>>> aa427460
                                         )
                                 )
                             }
@@ -495,11 +426,7 @@
                         // Check this is not an SSO account
                         if (session.homeServerCapabilitiesService().getHomeServerCapabilities().canChangePassword) {
                             // Ask password to the user: Upgrade security
-<<<<<<< HEAD
-                            // TODO: _viewEvents.post(HomeActivityViewEvents.AskPasswordToInitCrossSigning(session.getUser(session.myUserId)?.toMatrixItem()))
-=======
-                            _viewEvents.post(HomeActivityViewEvents.AskPasswordToInitCrossSigning(session.getUserOrDefault(session.myUserId).toMatrixItem()))
->>>>>>> aa427460
+                            // TODO: _viewEvents.post(HomeActivityViewEvents.AskPasswordToInitCrossSigning(session.getUserOrDefault(session.myUserId).toMatrixItem()))
                         }
                         // Else (SSO) just ignore for the moment
                     } else {
