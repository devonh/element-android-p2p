/*
 * Copyright 2019 New Vector Ltd
 *
 * Licensed under the Apache License, Version 2.0 (the "License");
 * you may not use this file except in compliance with the License.
 * You may obtain a copy of the License at
 *
 * http://www.apache.org/licenses/LICENSE-2.0
 *
 * Unless required by applicable law or agreed to in writing, software
 * distributed under the License is distributed on an "AS IS" BASIS,
 * WITHOUT WARRANTIES OR CONDITIONS OF ANY KIND, either express or implied.
 * See the License for the specific language governing permissions and
 * limitations under the License.
 */

package im.vector.app.core.di

import androidx.appcompat.app.AppCompatActivity
import androidx.fragment.app.FragmentFactory
import androidx.lifecycle.ViewModelProvider
import dagger.BindsInstance
import dagger.Component
import im.vector.app.core.dialogs.UnrecognizedCertificateDialog
import im.vector.app.core.error.ErrorFormatter
import im.vector.app.core.preference.UserAvatarPreference
import im.vector.app.features.MainActivity
import im.vector.app.features.auth.ReAuthActivity
import im.vector.app.features.call.CallControlsBottomSheet
import im.vector.app.features.call.VectorCallActivity
import im.vector.app.features.call.conference.VectorJitsiActivity
import im.vector.app.features.call.transfer.CallTransferActivity
import im.vector.app.features.createdirect.CreateDirectRoomActivity
import im.vector.app.features.crypto.keysbackup.settings.KeysBackupManageActivity
import im.vector.app.features.crypto.quads.SharedSecureStorageActivity
import im.vector.app.features.crypto.recover.BootstrapBottomSheet
import im.vector.app.features.crypto.verification.VerificationBottomSheet
import im.vector.app.features.debug.DebugMenuActivity
import im.vector.app.features.home.HomeActivity
import im.vector.app.features.home.HomeModule
import im.vector.app.features.home.room.detail.RoomDetailActivity
import im.vector.app.features.home.room.detail.readreceipts.DisplayReadReceiptsBottomSheet
import im.vector.app.features.home.room.detail.search.SearchActivity
import im.vector.app.features.home.room.detail.timeline.action.MessageActionsBottomSheet
import im.vector.app.features.home.room.detail.timeline.edithistory.ViewEditHistoryBottomSheet
import im.vector.app.features.home.room.detail.timeline.reactions.ViewReactionsBottomSheet
import im.vector.app.features.home.room.detail.widget.RoomWidgetsBottomSheet
import im.vector.app.features.home.room.filtered.FilteredRoomsActivity
import im.vector.app.features.home.room.list.RoomListModule
import im.vector.app.features.home.room.list.actions.RoomListQuickActionsBottomSheet
import im.vector.app.features.invite.InviteUsersToRoomActivity
import im.vector.app.features.invite.VectorInviteView
import im.vector.app.features.link.LinkHandlerActivity
import im.vector.app.features.login.LoginActivity
import im.vector.app.features.matrixto.MatrixToBottomSheet
import im.vector.app.features.media.BigImageViewerActivity
import im.vector.app.features.media.VectorAttachmentViewerActivity
import im.vector.app.features.navigation.Navigator
import im.vector.app.features.permalink.PermalinkHandlerActivity
import im.vector.app.features.pin.PinLocker
import im.vector.app.features.qrcode.QrCodeScannerActivity
import im.vector.app.features.rageshake.BugReportActivity
import im.vector.app.features.rageshake.BugReporter
import im.vector.app.features.rageshake.RageShake
import im.vector.app.features.reactions.EmojiReactionPickerActivity
import im.vector.app.features.reactions.widget.ReactionButton
import im.vector.app.features.roomdirectory.RoomDirectoryActivity
import im.vector.app.features.roomdirectory.createroom.CreateRoomActivity
import im.vector.app.features.roommemberprofile.RoomMemberProfileActivity
import im.vector.app.features.roommemberprofile.devices.DeviceListBottomSheet
import im.vector.app.features.roomprofile.RoomProfileActivity
import im.vector.app.features.roomprofile.alias.detail.RoomAliasBottomSheet
import im.vector.app.features.roomprofile.settings.historyvisibility.RoomHistoryVisibilityBottomSheet
import im.vector.app.features.roomprofile.settings.joinrule.RoomJoinRuleBottomSheet
import im.vector.app.features.settings.VectorSettingsActivity
import im.vector.app.features.settings.devices.DeviceVerificationInfoBottomSheet
import im.vector.app.features.share.IncomingShareActivity
import im.vector.app.features.signout.soft.SoftLogoutActivity
import im.vector.app.features.terms.ReviewTermsActivity
import im.vector.app.features.ui.UiStateRepository
import im.vector.app.features.usercode.UserCodeActivity
import im.vector.app.features.widgets.WidgetActivity
import im.vector.app.features.widgets.permissions.RoomWidgetPermissionBottomSheet
import im.vector.app.features.workers.signout.SignOutBottomSheetDialogFragment

@Component(
        dependencies = [
            VectorComponent::class
        ],
        modules = [
            ViewModelModule::class,
            FragmentModule::class,
            HomeModule::class,
            RoomListModule::class,
            ScreenModule::class
        ]
)
@ScreenScope
interface ScreenComponent {

    /* ==========================================================================================
     * Shortcut to VectorComponent elements
     * ========================================================================================== */

    fun activeSessionHolder(): ActiveSessionHolder
    fun fragmentFactory(): FragmentFactory
    fun viewModelFactory(): ViewModelProvider.Factory
    fun bugReporter(): BugReporter
    fun rageShake(): RageShake
    fun navigator(): Navigator
    fun pinLocker(): PinLocker
    fun errorFormatter(): ErrorFormatter
    fun uiStateRepository(): UiStateRepository
    fun unrecognizedCertificateDialog(): UnrecognizedCertificateDialog

    /* ==========================================================================================
     * Activities
     * ========================================================================================== */

    fun inject(activity: HomeActivity)
    fun inject(activity: RoomDetailActivity)
    fun inject(activity: RoomProfileActivity)
    fun inject(activity: RoomMemberProfileActivity)
    fun inject(activity: VectorSettingsActivity)
    fun inject(activity: KeysBackupManageActivity)
    fun inject(activity: EmojiReactionPickerActivity)
    fun inject(activity: LoginActivity)
    fun inject(activity: LinkHandlerActivity)
    fun inject(activity: MainActivity)
    fun inject(activity: RoomDirectoryActivity)
    fun inject(activity: BugReportActivity)
    fun inject(activity: FilteredRoomsActivity)
    fun inject(activity: CreateRoomActivity)
    fun inject(activity: CreateDirectRoomActivity)
    fun inject(activity: IncomingShareActivity)
    fun inject(activity: SoftLogoutActivity)
    fun inject(activity: PermalinkHandlerActivity)
    fun inject(activity: QrCodeScannerActivity)
    fun inject(activity: DebugMenuActivity)
    fun inject(activity: SharedSecureStorageActivity)
    fun inject(activity: BigImageViewerActivity)
    fun inject(activity: InviteUsersToRoomActivity)
    fun inject(activity: ReviewTermsActivity)
    fun inject(activity: WidgetActivity)
    fun inject(activity: VectorCallActivity)
    fun inject(activity: VectorAttachmentViewerActivity)
    fun inject(activity: VectorJitsiActivity)
    fun inject(activity: SearchActivity)
    fun inject(activity: UserCodeActivity)
<<<<<<< HEAD
    fun inject(activity: CallTransferActivity)
=======
    fun inject(activity: ReAuthActivity)
>>>>>>> d11ed8c4

    /* ==========================================================================================
     * BottomSheets
     * ========================================================================================== */

    fun inject(bottomSheet: MessageActionsBottomSheet)
    fun inject(bottomSheet: ViewReactionsBottomSheet)
    fun inject(bottomSheet: ViewEditHistoryBottomSheet)
    fun inject(bottomSheet: DisplayReadReceiptsBottomSheet)
    fun inject(bottomSheet: RoomListQuickActionsBottomSheet)
    fun inject(bottomSheet: RoomAliasBottomSheet)
    fun inject(bottomSheet: RoomHistoryVisibilityBottomSheet)
    fun inject(bottomSheet: RoomJoinRuleBottomSheet)
    fun inject(bottomSheet: VerificationBottomSheet)
    fun inject(bottomSheet: DeviceVerificationInfoBottomSheet)
    fun inject(bottomSheet: DeviceListBottomSheet)
    fun inject(bottomSheet: BootstrapBottomSheet)
    fun inject(bottomSheet: RoomWidgetPermissionBottomSheet)
    fun inject(bottomSheet: RoomWidgetsBottomSheet)
    fun inject(bottomSheet: CallControlsBottomSheet)
    fun inject(bottomSheet: SignOutBottomSheetDialogFragment)
    fun inject(bottomSheet: MatrixToBottomSheet)

    /* ==========================================================================================
     * Others
     * ========================================================================================== */

    fun inject(view: VectorInviteView)
    fun inject(preference: UserAvatarPreference)
    fun inject(button: ReactionButton)

    /* ==========================================================================================
     * Factory
     * ========================================================================================== */

    @Component.Factory
    interface Factory {
        fun create(vectorComponent: VectorComponent,
                   @BindsInstance context: AppCompatActivity
        ): ScreenComponent
    }
}<|MERGE_RESOLUTION|>--- conflicted
+++ resolved
@@ -147,11 +147,8 @@
     fun inject(activity: VectorJitsiActivity)
     fun inject(activity: SearchActivity)
     fun inject(activity: UserCodeActivity)
-<<<<<<< HEAD
     fun inject(activity: CallTransferActivity)
-=======
     fun inject(activity: ReAuthActivity)
->>>>>>> d11ed8c4
 
     /* ==========================================================================================
      * BottomSheets
