--- conflicted
+++ resolved
@@ -57,10 +57,7 @@
 @Singleton
 class AppStateHandler @Inject constructor(
         private val sessionDataSource: ActiveSessionDataSource,
-<<<<<<< HEAD
         private val matrixItemColorProvider: MatrixItemColorProvider,
-=======
->>>>>>> 37e722e8
         private val uiStateRepository: UiStateRepository,
         private val activeSessionHolder: ActiveSessionHolder
 ) : LifecycleObserver {
@@ -129,11 +126,8 @@
 
     @OnLifecycleEvent(Lifecycle.Event.ON_RESUME)
     fun entersForeground() {
-<<<<<<< HEAD
         observeUserAccountData()
-=======
         observeActiveSession()
->>>>>>> 37e722e8
     }
 
     @OnLifecycleEvent(Lifecycle.Event.ON_PAUSE)
@@ -156,7 +150,7 @@
         sessionDataSource.observe()
                 .observeOn(AndroidSchedulers.mainThread())
                 .switchMap {
-                    it.orNull()?.rx()?.liveAccountData(setOf(UserAccountDataTypes.TYPE_OVERRIDE_COLORS))
+                    it.orNull()?.rx()?.liveUserAccountData(setOf(UserAccountDataTypes.TYPE_OVERRIDE_COLORS))
                             ?: Observable.just(emptyList())
                 }
                 .distinctUntilChanged()
