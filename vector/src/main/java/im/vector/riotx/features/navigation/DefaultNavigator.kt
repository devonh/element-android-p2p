--- conflicted
+++ resolved
@@ -66,7 +66,6 @@
 import im.vector.riotx.features.widgets.WidgetArgsBuilder
 import javax.inject.Inject
 import javax.inject.Singleton
-
 @Singleton
 class DefaultNavigator @Inject constructor(
         private val sessionHolder: ActiveSessionHolder,
@@ -225,11 +224,11 @@
         fragment.startActivityForResult(intent, requestCode)
     }
 
-<<<<<<< HEAD
     override fun openIntegrationManager(context: Context, roomId: String, integId: String?, screenId: String?) {
         val widgetArgs = widgetArgsBuilder.buildIntegrationManagerArgs(roomId, integId, screenId)
         context.startActivity(WidgetActivity.newIntent(context, widgetArgs))
-=======
+    }
+
     override fun openImageViewer(activity: Activity, mediaData: ImageContentRenderer.Data, view: View, options: ((MutableList<Pair<View, String>>) -> Unit)?) {
         val intent = ImageMediaViewerActivity.newIntent(activity, mediaData, ViewCompat.getTransitionName(view))
         val pairs = ArrayList<Pair<View, String>>()
@@ -251,7 +250,6 @@
     override fun openVideoViewer(activity: Activity, mediaData: VideoContentRenderer.Data) {
         val intent = VideoMediaViewerActivity.newIntent(activity, mediaData)
         activity.startActivity(intent)
->>>>>>> 0eb36a60
     }
 
     private fun startActivity(context: Context, intent: Intent, buildTask: Boolean) {
@@ -263,4 +261,4 @@
             context.startActivity(intent)
         }
     }
-}+}
