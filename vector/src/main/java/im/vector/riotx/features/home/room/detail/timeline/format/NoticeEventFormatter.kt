/*
 * Copyright 2019 New Vector Ltd
 *
 * Licensed under the Apache License, Version 2.0 (the "License");
 * you may not use this file except in compliance with the License.
 * You may obtain a copy of the License at
 *
 * http://www.apache.org/licenses/LICENSE-2.0
 *
 * Unless required by applicable law or agreed to in writing, software
 * distributed under the License is distributed on an "AS IS" BASIS,
 * WITHOUT WARRANTIES OR CONDITIONS OF ANY KIND, either express or implied.
 * See the License for the specific language governing permissions and
 * limitations under the License.
 */

package im.vector.riotx.features.home.room.detail.timeline.format

import im.vector.matrix.android.api.extensions.orFalse
import im.vector.matrix.android.api.session.events.model.Event
import im.vector.matrix.android.api.session.events.model.EventType
import im.vector.matrix.android.api.session.events.model.toModel
import im.vector.matrix.android.api.session.room.model.GuestAccess
import im.vector.matrix.android.api.session.room.model.Membership
import im.vector.matrix.android.api.session.room.model.RoomAliasesContent
import im.vector.matrix.android.api.session.room.model.RoomCanonicalAliasContent
import im.vector.matrix.android.api.session.room.model.RoomGuestAccessContent
import im.vector.matrix.android.api.session.room.model.RoomHistoryVisibility
import im.vector.matrix.android.api.session.room.model.RoomHistoryVisibilityContent
import im.vector.matrix.android.api.session.room.model.RoomJoinRules
import im.vector.matrix.android.api.session.room.model.RoomJoinRulesContent
import im.vector.matrix.android.api.session.room.model.RoomMemberContent
import im.vector.matrix.android.api.session.room.model.RoomNameContent
import im.vector.matrix.android.api.session.room.model.RoomTopicContent
import im.vector.matrix.android.api.session.room.model.call.CallInviteContent
import im.vector.matrix.android.api.session.room.model.create.RoomCreateContent
import im.vector.matrix.android.api.session.room.timeline.TimelineEvent
import im.vector.matrix.android.api.session.widgets.model.WidgetContent
import im.vector.matrix.android.internal.crypto.MXCRYPTO_ALGORITHM_MEGOLM
import im.vector.matrix.android.internal.crypto.model.event.EncryptionEventContent
import im.vector.riotx.R
import im.vector.riotx.core.di.ActiveSessionHolder
import im.vector.riotx.core.resources.StringProvider
import timber.log.Timber
import javax.inject.Inject

class NoticeEventFormatter @Inject constructor(private val sessionHolder: ActiveSessionHolder,
                                               private val sp: StringProvider) {

    private fun Event.isSentByCurrentUser() = senderId != null && senderId == sessionHolder.getSafeActiveSession()?.myUserId

    fun format(timelineEvent: TimelineEvent): CharSequence? {
        return when (val type = timelineEvent.root.getClearType()) {
            EventType.STATE_ROOM_JOIN_RULES         -> formatJoinRulesEvent(timelineEvent.root, timelineEvent.senderInfo.disambiguatedDisplayName)
            EventType.STATE_ROOM_CREATE             -> formatRoomCreateEvent(timelineEvent.root)
            EventType.STATE_ROOM_NAME               -> formatRoomNameEvent(timelineEvent.root, timelineEvent.senderInfo.disambiguatedDisplayName)
            EventType.STATE_ROOM_TOPIC              -> formatRoomTopicEvent(timelineEvent.root, timelineEvent.senderInfo.disambiguatedDisplayName)
            EventType.STATE_ROOM_MEMBER             -> formatRoomMemberEvent(timelineEvent.root, timelineEvent.senderInfo.disambiguatedDisplayName)
            EventType.STATE_ROOM_ALIASES            -> formatRoomAliasesEvent(timelineEvent.root, timelineEvent.senderInfo.disambiguatedDisplayName)
            EventType.STATE_ROOM_CANONICAL_ALIAS    -> formatRoomCanonicalAliasEvent(timelineEvent.root, timelineEvent.senderInfo.disambiguatedDisplayName)
            EventType.STATE_ROOM_HISTORY_VISIBILITY -> formatRoomHistoryVisibilityEvent(timelineEvent.root, timelineEvent.senderInfo.disambiguatedDisplayName)
            EventType.STATE_ROOM_GUEST_ACCESS       -> formatRoomGuestAccessEvent(timelineEvent.root, timelineEvent.senderInfo.disambiguatedDisplayName)
            EventType.STATE_ROOM_ENCRYPTION         -> formatRoomEncryptionEvent(timelineEvent.root, timelineEvent.senderInfo.disambiguatedDisplayName)
<<<<<<< HEAD
            EventType.STATE_ROOM_TOMBSTONE          -> formatRoomTombstoneEvent(timelineEvent.senderInfo.disambiguatedDisplayName)
            EventType.STATE_ROOM_WIDGET,
            EventType.STATE_ROOM_WIDGET_LEGACY      -> formatWidgetEvent(timelineEvent.root, timelineEvent.senderInfo.disambiguatedDisplayName)
=======
            EventType.STATE_ROOM_TOMBSTONE          -> formatRoomTombstoneEvent(timelineEvent.root, timelineEvent.senderInfo.disambiguatedDisplayName)
>>>>>>> 1b95d98c
            EventType.CALL_INVITE,
            EventType.CALL_HANGUP,
            EventType.CALL_ANSWER                   -> formatCallEvent(type, timelineEvent.root, timelineEvent.senderInfo.disambiguatedDisplayName)
            EventType.MESSAGE,
            EventType.REACTION,
            EventType.KEY_VERIFICATION_START,
            EventType.KEY_VERIFICATION_CANCEL,
            EventType.KEY_VERIFICATION_ACCEPT,
            EventType.KEY_VERIFICATION_MAC,
            EventType.KEY_VERIFICATION_DONE,
            EventType.KEY_VERIFICATION_KEY,
            EventType.KEY_VERIFICATION_READY,
            EventType.REDACTION                     -> formatDebug(timelineEvent.root)
            else                                    -> {
                Timber.v("Type $type not handled by this formatter")
                null
            }
        }
    }

    private fun formatWidgetEvent(event: Event, disambiguatedDisplayName: String): CharSequence? {
        val widgetContent: WidgetContent = event.getClearContent().toModel() ?: return null
        val previousWidgetContent: WidgetContent? = event.prevContent.toModel()
        return if (widgetContent.isActive()) {
            val name = widgetContent.getHumanName()
            if (previousWidgetContent?.isActive().orFalse()) {
                sp.getString(R.string.event_formatter_widget_modified, name, disambiguatedDisplayName)
            } else {
                sp.getString(R.string.event_formatter_widget_added, name, disambiguatedDisplayName)
            }
        } else {
            val name = previousWidgetContent?.getHumanName()
            sp.getString(R.string.event_formatter_widget_removed, name, disambiguatedDisplayName)
        }
    }

    fun format(event: Event, senderName: String?): CharSequence? {
        return when (val type = event.getClearType()) {
            EventType.STATE_ROOM_JOIN_RULES         -> formatJoinRulesEvent(event, senderName)
            EventType.STATE_ROOM_NAME               -> formatRoomNameEvent(event, senderName)
            EventType.STATE_ROOM_TOPIC              -> formatRoomTopicEvent(event, senderName)
            EventType.STATE_ROOM_MEMBER             -> formatRoomMemberEvent(event, senderName)
            EventType.STATE_ROOM_HISTORY_VISIBILITY -> formatRoomHistoryVisibilityEvent(event, senderName)
            EventType.CALL_INVITE,
            EventType.CALL_HANGUP,
            EventType.CALL_ANSWER                   -> formatCallEvent(type, event, senderName)
            EventType.STATE_ROOM_TOMBSTONE          -> formatRoomTombstoneEvent(event, senderName)
            else                                    -> {
                Timber.v("Type $type not handled by this formatter")
                null
            }
        }
    }

    private fun formatDebug(event: Event): CharSequence? {
        return "{ \"type\": ${event.getClearType()} }"
    }

    private fun formatRoomCreateEvent(event: Event): CharSequence? {
        return event.getClearContent().toModel<RoomCreateContent>()
                ?.takeIf { it.creator.isNullOrBlank().not() }
                ?.let {
                    if (event.isSentByCurrentUser()) {
                        sp.getString(R.string.notice_room_created_by_you)
                    } else {
                        sp.getString(R.string.notice_room_created, it.creator)
                    }
                }
    }

    private fun formatRoomNameEvent(event: Event, senderName: String?): CharSequence? {
        val content = event.getClearContent().toModel<RoomNameContent>() ?: return null
        return if (content.name.isNullOrBlank()) {
            if (event.isSentByCurrentUser()) {
                sp.getString(R.string.notice_room_name_removed_by_you)
            } else {
                sp.getString(R.string.notice_room_name_removed, senderName)
            }
        } else {
            if (event.isSentByCurrentUser()) {
                sp.getString(R.string.notice_room_name_changed_by_you, content.name)
            } else {
                sp.getString(R.string.notice_room_name_changed, senderName, content.name)
            }
        }
    }

    private fun formatRoomTombstoneEvent(event: Event, senderName: String?): CharSequence? {
        return if (event.isSentByCurrentUser()) {
            sp.getString(R.string.notice_room_update_by_you)
        } else {
            sp.getString(R.string.notice_room_update, senderName)
        }
    }

    private fun formatRoomTopicEvent(event: Event, senderName: String?): CharSequence? {
        val content = event.getClearContent().toModel<RoomTopicContent>() ?: return null
        return if (content.topic.isNullOrEmpty()) {
            if (event.isSentByCurrentUser()) {
                sp.getString(R.string.notice_room_topic_removed_by_you)
            } else {
                sp.getString(R.string.notice_room_topic_removed, senderName)
            }
        } else {
            if (event.isSentByCurrentUser()) {
                sp.getString(R.string.notice_room_topic_changed_by_you, content.topic)
            } else {
                sp.getString(R.string.notice_room_topic_changed, senderName, content.topic)
            }
        }
    }

    private fun formatRoomHistoryVisibilityEvent(event: Event, senderName: String?): CharSequence? {
        val historyVisibility = event.getClearContent().toModel<RoomHistoryVisibilityContent>()?.historyVisibility ?: return null

        val formattedVisibility = when (historyVisibility) {
            RoomHistoryVisibility.SHARED         -> sp.getString(R.string.notice_room_visibility_shared)
            RoomHistoryVisibility.INVITED        -> sp.getString(R.string.notice_room_visibility_invited)
            RoomHistoryVisibility.JOINED         -> sp.getString(R.string.notice_room_visibility_joined)
            RoomHistoryVisibility.WORLD_READABLE -> sp.getString(R.string.notice_room_visibility_world_readable)
        }
        return if (event.isSentByCurrentUser()) {
            sp.getString(R.string.notice_made_future_room_visibility_by_you, formattedVisibility)
        } else {
            sp.getString(R.string.notice_made_future_room_visibility, senderName, formattedVisibility)
        }
    }

    private fun formatCallEvent(type: String, event: Event, senderName: String?): CharSequence? {
        return when (type) {
            EventType.CALL_INVITE -> {
                val content = event.getClearContent().toModel<CallInviteContent>() ?: return null
                val isVideoCall = content.offer.sdp == CallInviteContent.Offer.SDP_VIDEO
                return if (isVideoCall) {
                    if (event.isSentByCurrentUser()) {
                        sp.getString(R.string.notice_placed_video_call_by_you)
                    } else {
                        sp.getString(R.string.notice_placed_video_call, senderName)
                    }
                } else {
                    if (event.isSentByCurrentUser()) {
                        sp.getString(R.string.notice_placed_voice_call_by_you)
                    } else {
                        sp.getString(R.string.notice_placed_voice_call, senderName)
                    }
                }
            }
            EventType.CALL_ANSWER ->
                if (event.isSentByCurrentUser()) {
                    sp.getString(R.string.notice_answered_call_by_you)
                } else {
                    sp.getString(R.string.notice_answered_call, senderName)
                }
            EventType.CALL_HANGUP ->
                if (event.isSentByCurrentUser()) {
                    sp.getString(R.string.notice_ended_call_by_you)
                } else {
                    sp.getString(R.string.notice_ended_call, senderName)
                }
            else                  -> null
        }
    }

    private fun formatRoomMemberEvent(event: Event, senderName: String?): String? {
        val eventContent: RoomMemberContent? = event.getClearContent().toModel()
        val prevEventContent: RoomMemberContent? = event.prevContent.toModel()
        val isMembershipEvent = prevEventContent?.membership != eventContent?.membership
        return if (isMembershipEvent) {
            buildMembershipNotice(event, senderName, eventContent, prevEventContent)
        } else {
            buildProfileNotice(event, senderName, eventContent, prevEventContent)
        }
    }

    private fun formatRoomAliasesEvent(event: Event, senderName: String?): String? {
        val eventContent: RoomAliasesContent? = event.getClearContent().toModel()
        val prevEventContent: RoomAliasesContent? = event.unsignedData?.prevContent?.toModel()

        val addedAliases = eventContent?.aliases.orEmpty() - prevEventContent?.aliases.orEmpty()
        val removedAliases = prevEventContent?.aliases.orEmpty() - eventContent?.aliases.orEmpty()

        return when {
            addedAliases.isNotEmpty() && removedAliases.isNotEmpty() ->
                if (event.isSentByCurrentUser()) {
                    sp.getString(R.string.notice_room_aliases_added_and_removed_by_you, addedAliases.joinToString(), removedAliases.joinToString())
                } else {
                    sp.getString(R.string.notice_room_aliases_added_and_removed, senderName, addedAliases.joinToString(), removedAliases.joinToString())
                }
            addedAliases.isNotEmpty()                                ->
                if (event.isSentByCurrentUser()) {
                    sp.getQuantityString(R.plurals.notice_room_aliases_added_by_you, addedAliases.size, addedAliases.joinToString())
                } else {
                    sp.getQuantityString(R.plurals.notice_room_aliases_added, addedAliases.size, senderName, addedAliases.joinToString())
                }
            removedAliases.isNotEmpty()                              ->
                if (event.isSentByCurrentUser()) {
                    sp.getQuantityString(R.plurals.notice_room_aliases_removed_by_you, removedAliases.size, removedAliases.joinToString())
                } else {
                    sp.getQuantityString(R.plurals.notice_room_aliases_removed, removedAliases.size, senderName, removedAliases.joinToString())
                }
            else                                                     -> {
                Timber.w("Alias event without any change...")
                null
            }
        }
    }

    private fun formatRoomCanonicalAliasEvent(event: Event, senderName: String?): String? {
        val eventContent: RoomCanonicalAliasContent? = event.getClearContent().toModel()
        val canonicalAlias = eventContent?.canonicalAlias
        return canonicalAlias
                ?.takeIf { it.isNotBlank() }
                ?.let {
                    if (event.isSentByCurrentUser()) {
                        sp.getString(R.string.notice_room_canonical_alias_set_by_you, it)
                    } else {
                        sp.getString(R.string.notice_room_canonical_alias_set, senderName, it)
                    }
                }
                ?: if (event.isSentByCurrentUser()) {
                    sp.getString(R.string.notice_room_canonical_alias_unset_by_you)
                } else {
                    sp.getString(R.string.notice_room_canonical_alias_unset, senderName)
                }
    }

    private fun formatRoomGuestAccessEvent(event: Event, senderName: String?): String? {
        val eventContent: RoomGuestAccessContent? = event.getClearContent().toModel()
        return when (eventContent?.guestAccess) {
            GuestAccess.CanJoin   ->
                if (event.isSentByCurrentUser()) {
                    sp.getString(R.string.notice_room_guest_access_can_join_by_you)
                } else {
                    sp.getString(R.string.notice_room_guest_access_can_join, senderName)
                }
            GuestAccess.Forbidden ->
                if (event.isSentByCurrentUser()) {
                    sp.getString(R.string.notice_room_guest_access_forbidden_by_you)
                } else {
                    sp.getString(R.string.notice_room_guest_access_forbidden, senderName)
                }
            else                  -> null
        }
    }

    private fun formatRoomEncryptionEvent(event: Event, senderName: String?): CharSequence? {
        val content = event.content.toModel<EncryptionEventContent>() ?: return null
        return when (content.algorithm) {
            MXCRYPTO_ALGORITHM_MEGOLM ->
                if (event.isSentByCurrentUser()) {
                    sp.getString(R.string.notice_end_to_end_ok_by_you)
                } else {
                    sp.getString(R.string.notice_end_to_end_ok, senderName)
                }
            else                      ->
                if (event.isSentByCurrentUser()) {
                    sp.getString(R.string.notice_end_to_end_unknown_algorithm_by_you, content.algorithm)
                } else {
                    sp.getString(R.string.notice_end_to_end_unknown_algorithm, senderName, content.algorithm)
                }
        }
    }

    private fun buildProfileNotice(event: Event, senderName: String?, eventContent: RoomMemberContent?, prevEventContent: RoomMemberContent?): String {
        val displayText = StringBuilder()
        // Check display name has been changed
        if (eventContent?.displayName != prevEventContent?.displayName) {
            val displayNameText = when {
                prevEventContent?.displayName.isNullOrEmpty() ->
                    if (event.isSentByCurrentUser()) {
                        sp.getString(R.string.notice_display_name_set_by_you, eventContent?.displayName)
                    } else {
                        sp.getString(R.string.notice_display_name_set, event.senderId, eventContent?.displayName)
                    }
                eventContent?.displayName.isNullOrEmpty()     ->
                    if (event.isSentByCurrentUser()) {
                        sp.getString(R.string.notice_display_name_removed_by_you, prevEventContent?.displayName)
                    } else {
                        sp.getString(R.string.notice_display_name_removed, event.senderId, prevEventContent?.displayName)
                    }
                else                                          ->
                    if (event.isSentByCurrentUser()) {
                        sp.getString(R.string.notice_display_name_changed_from_by_you, prevEventContent?.displayName, eventContent?.displayName)
                    } else {
                        sp.getString(R.string.notice_display_name_changed_from, event.senderId, prevEventContent?.displayName, eventContent?.displayName)
                    }
            }
            displayText.append(displayNameText)
        }
        // Check whether the avatar has been changed
        if (eventContent?.avatarUrl != prevEventContent?.avatarUrl) {
            val displayAvatarText = if (displayText.isNotEmpty()) {
                displayText.append(" ")
                sp.getString(R.string.notice_avatar_changed_too)
            } else {
                if (event.isSentByCurrentUser()) {
                    sp.getString(R.string.notice_avatar_url_changed_by_you)
                } else {
                    sp.getString(R.string.notice_avatar_url_changed, senderName)
                }
            }
            displayText.append(displayAvatarText)
        }
        if (displayText.isEmpty()) {
            displayText.append(
                    if (event.isSentByCurrentUser()) {
                        sp.getString(R.string.notice_member_no_changes_by_you)
                    } else {
                        sp.getString(R.string.notice_member_no_changes, senderName)
                    }
            )
        }
        return displayText.toString()
    }

    private fun buildMembershipNotice(event: Event, senderName: String?, eventContent: RoomMemberContent?, prevEventContent: RoomMemberContent?): String? {
        val senderDisplayName = senderName ?: event.senderId ?: ""
        val targetDisplayName = eventContent?.displayName ?: prevEventContent?.displayName ?: event.stateKey ?: ""
        return when (eventContent?.membership) {
            Membership.INVITE -> {
                val selfUserId = sessionHolder.getSafeActiveSession()?.myUserId
                when {
                    eventContent.thirdPartyInvite != null -> {
                        val userWhoHasAccepted = eventContent.thirdPartyInvite?.signed?.mxid ?: event.stateKey
                        val threePidDisplayName = eventContent.thirdPartyInvite?.displayName ?: ""
                        eventContent.safeReason?.let { reason ->
                            if (event.isSentByCurrentUser()) {
                                sp.getString(R.string.notice_room_third_party_registered_invite_with_reason_by_you, threePidDisplayName, reason)
                            } else {
                                sp.getString(R.string.notice_room_third_party_registered_invite_with_reason, userWhoHasAccepted, threePidDisplayName, reason)
                            }
                        } ?: if (event.isSentByCurrentUser()) {
                            sp.getString(R.string.notice_room_third_party_registered_invite_by_you, threePidDisplayName)
                        } else {
                            sp.getString(R.string.notice_room_third_party_registered_invite, userWhoHasAccepted, threePidDisplayName)
                        }
                    }
                    event.stateKey == selfUserId          ->
                        eventContent.safeReason?.let { reason ->
                            sp.getString(R.string.notice_room_invite_you_with_reason, senderDisplayName, reason)
                        } ?: sp.getString(R.string.notice_room_invite_you, senderDisplayName)
                    event.stateKey.isNullOrEmpty()        ->
                        if (event.isSentByCurrentUser()) {
                            eventContent.safeReason?.let { reason ->
                                sp.getString(R.string.notice_room_invite_no_invitee_with_reason_by_you, reason)
                            } ?: sp.getString(R.string.notice_room_invite_no_invitee_by_you)
                        } else {
                            eventContent.safeReason?.let { reason ->
                                sp.getString(R.string.notice_room_invite_no_invitee_with_reason, senderDisplayName, reason)
                            } ?: sp.getString(R.string.notice_room_invite_no_invitee, senderDisplayName)
                        }
                    else                                  ->
                        if (event.isSentByCurrentUser()) {
                            eventContent.safeReason?.let { reason ->
                                sp.getString(R.string.notice_room_invite_with_reason_by_you, targetDisplayName, reason)
                            } ?: sp.getString(R.string.notice_room_invite_by_you, targetDisplayName)
                        } else {
                            eventContent.safeReason?.let { reason ->
                                sp.getString(R.string.notice_room_invite_with_reason, senderDisplayName, targetDisplayName, reason)
                            } ?: sp.getString(R.string.notice_room_invite, senderDisplayName, targetDisplayName)
                        }
                }
            }
            Membership.JOIN   ->
                if (event.isSentByCurrentUser()) {
                    eventContent.safeReason?.let { reason ->
                        sp.getString(R.string.notice_room_join_with_reason_by_you, reason)
                    } ?: sp.getString(R.string.notice_room_join_by_you)
                } else {
                    eventContent.safeReason?.let { reason ->
                        sp.getString(R.string.notice_room_join_with_reason, senderDisplayName, reason)
                    } ?: sp.getString(R.string.notice_room_join, senderDisplayName)
                }
            Membership.LEAVE  ->
                // 2 cases here: this member may have left voluntarily or they may have been "left" by someone else ie. kicked
                if (event.senderId == event.stateKey) {
                    when (prevEventContent?.membership) {
                        Membership.INVITE ->
                            if (event.isSentByCurrentUser()) {
                                eventContent.safeReason?.let { reason ->
                                    sp.getString(R.string.notice_room_reject_with_reason_by_you, reason)
                                } ?: sp.getString(R.string.notice_room_reject_by_you)
                            } else {
                                eventContent.safeReason?.let { reason ->
                                    sp.getString(R.string.notice_room_reject_with_reason, senderDisplayName, reason)
                                } ?: sp.getString(R.string.notice_room_reject, senderDisplayName)
                            }
                        else              ->
                            if (event.isSentByCurrentUser()) {
                                eventContent.safeReason?.let { reason ->
                                    sp.getString(R.string.notice_room_leave_with_reason_by_you, reason)
                                } ?: sp.getString(R.string.notice_room_leave_by_you)
                            } else {
                                eventContent.safeReason?.let { reason ->
                                    sp.getString(R.string.notice_room_leave_with_reason, senderDisplayName, reason)
                                } ?: sp.getString(R.string.notice_room_leave, senderDisplayName)
                            }
                    }
                } else {
                    when (prevEventContent?.membership) {
                        Membership.INVITE ->
                            if (event.isSentByCurrentUser()) {
                                eventContent.safeReason?.let { reason ->
                                    sp.getString(R.string.notice_room_withdraw_with_reason_by_you, targetDisplayName, reason)
                                } ?: sp.getString(R.string.notice_room_withdraw_by_you, targetDisplayName)
                            } else {
                                eventContent.safeReason?.let { reason ->
                                    sp.getString(R.string.notice_room_withdraw_with_reason, senderDisplayName, targetDisplayName, reason)
                                } ?: sp.getString(R.string.notice_room_withdraw, senderDisplayName, targetDisplayName)
                            }
                        Membership.JOIN   ->
                            if (event.isSentByCurrentUser()) {
                                eventContent.safeReason?.let { reason ->
                                    sp.getString(R.string.notice_room_kick_with_reason_by_you, targetDisplayName, reason)
                                } ?: sp.getString(R.string.notice_room_kick_by_you, targetDisplayName)
                            } else {
                                eventContent.safeReason?.let { reason ->
                                    sp.getString(R.string.notice_room_kick_with_reason, senderDisplayName, targetDisplayName, reason)
                                } ?: sp.getString(R.string.notice_room_kick, senderDisplayName, targetDisplayName)
                            }
                        Membership.BAN    ->
                            if (event.isSentByCurrentUser()) {
                                eventContent.safeReason?.let { reason ->
                                    sp.getString(R.string.notice_room_unban_with_reason_by_you, targetDisplayName, reason)
                                } ?: sp.getString(R.string.notice_room_unban_by_you, targetDisplayName)
                            } else {
                                eventContent.safeReason?.let { reason ->
                                    sp.getString(R.string.notice_room_unban_with_reason, senderDisplayName, targetDisplayName, reason)
                                } ?: sp.getString(R.string.notice_room_unban, senderDisplayName, targetDisplayName)
                            }
                        else              -> null
                    }
                }
            Membership.BAN    ->
                if (event.isSentByCurrentUser()) {
                    eventContent.safeReason?.let {
                        sp.getString(R.string.notice_room_ban_with_reason_by_you, targetDisplayName, it)
                    } ?: sp.getString(R.string.notice_room_ban_by_you, targetDisplayName)
                } else {
                    eventContent.safeReason?.let {
                        sp.getString(R.string.notice_room_ban_with_reason, senderDisplayName, targetDisplayName, it)
                    } ?: sp.getString(R.string.notice_room_ban, senderDisplayName, targetDisplayName)
                }
            Membership.KNOCK  ->
                if (event.isSentByCurrentUser()) {
                    eventContent.safeReason?.let { reason ->
                        sp.getString(R.string.notice_room_kick_with_reason_by_you, targetDisplayName, reason)
                    } ?: sp.getString(R.string.notice_room_kick_by_you, targetDisplayName)
                } else {
                    eventContent.safeReason?.let { reason ->
                        sp.getString(R.string.notice_room_kick_with_reason, senderDisplayName, targetDisplayName, reason)
                    } ?: sp.getString(R.string.notice_room_kick, senderDisplayName, targetDisplayName)
                }
            else              -> null
        }
    }

    private fun formatJoinRulesEvent(event: Event, senderName: String?): CharSequence? {
        val content = event.getClearContent().toModel<RoomJoinRulesContent>() ?: return null
        return when (content.joinRules) {
            RoomJoinRules.INVITE ->
                if (event.isSentByCurrentUser()) {
                    sp.getString(R.string.room_join_rules_invite_by_you)
                } else {
                    sp.getString(R.string.room_join_rules_invite, senderName)
                }
            RoomJoinRules.PUBLIC ->
                if (event.isSentByCurrentUser()) {
                    sp.getString(R.string.room_join_rules_public_by_you)
                } else {
                    sp.getString(R.string.room_join_rules_public, senderName)
                }
            else                 -> null
        }
    }

    fun formatRedactedEvent(event: Event): String {
        return (event
                .unsignedData
                ?.redactedEvent
                ?.content
                ?.get("reason") as? String)
                ?.takeIf { it.isNotBlank() }
                .let { reason ->
                    if (reason == null) {
                        if (event.isRedactedBySameUser()) {
                            sp.getString(R.string.event_redacted_by_user_reason)
                        } else {
                            sp.getString(R.string.event_redacted_by_admin_reason)
                        }
                    } else {
                        if (event.isRedactedBySameUser()) {
                            sp.getString(R.string.event_redacted_by_user_reason_with_reason, reason)
                        } else {
                            sp.getString(R.string.event_redacted_by_admin_reason_with_reason, reason)
                        }
                    }
                }
    }
}<|MERGE_RESOLUTION|>--- conflicted
+++ resolved
@@ -61,13 +61,9 @@
             EventType.STATE_ROOM_HISTORY_VISIBILITY -> formatRoomHistoryVisibilityEvent(timelineEvent.root, timelineEvent.senderInfo.disambiguatedDisplayName)
             EventType.STATE_ROOM_GUEST_ACCESS       -> formatRoomGuestAccessEvent(timelineEvent.root, timelineEvent.senderInfo.disambiguatedDisplayName)
             EventType.STATE_ROOM_ENCRYPTION         -> formatRoomEncryptionEvent(timelineEvent.root, timelineEvent.senderInfo.disambiguatedDisplayName)
-<<<<<<< HEAD
-            EventType.STATE_ROOM_TOMBSTONE          -> formatRoomTombstoneEvent(timelineEvent.senderInfo.disambiguatedDisplayName)
             EventType.STATE_ROOM_WIDGET,
             EventType.STATE_ROOM_WIDGET_LEGACY      -> formatWidgetEvent(timelineEvent.root, timelineEvent.senderInfo.disambiguatedDisplayName)
-=======
             EventType.STATE_ROOM_TOMBSTONE          -> formatRoomTombstoneEvent(timelineEvent.root, timelineEvent.senderInfo.disambiguatedDisplayName)
->>>>>>> 1b95d98c
             EventType.CALL_INVITE,
             EventType.CALL_HANGUP,
             EventType.CALL_ANSWER                   -> formatCallEvent(type, timelineEvent.root, timelineEvent.senderInfo.disambiguatedDisplayName)
@@ -94,13 +90,25 @@
         return if (widgetContent.isActive()) {
             val name = widgetContent.getHumanName()
             if (previousWidgetContent?.isActive().orFalse()) {
-                sp.getString(R.string.event_formatter_widget_modified, name, disambiguatedDisplayName)
-            } else {
-                sp.getString(R.string.event_formatter_widget_added, name, disambiguatedDisplayName)
+                if (event.isSentByCurrentUser()) {
+                    sp.getString(R.string.notice_widget_modified_by_you, name, disambiguatedDisplayName)
+                } else {
+                    sp.getString(R.string.notice_widget_modified, name, disambiguatedDisplayName)
+                }
+            } else {
+                if (event.isSentByCurrentUser()) {
+                    sp.getString(R.string.notice_widget_added_by_you, name, disambiguatedDisplayName)
+                } else {
+                    sp.getString(R.string.notice_widget_added, name, disambiguatedDisplayName)
+                }
             }
         } else {
             val name = previousWidgetContent?.getHumanName()
-            sp.getString(R.string.event_formatter_widget_removed, name, disambiguatedDisplayName)
+            if (event.isSentByCurrentUser()) {
+                sp.getString(R.string.notice_widget_removed_by_you, name, disambiguatedDisplayName)
+            } else {
+                sp.getString(R.string.notice_widget_removed, name, disambiguatedDisplayName)
+            }
         }
     }
 
