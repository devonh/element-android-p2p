/*
 * Copyright 2019 New Vector Ltd
 *
 * Licensed under the Apache License, Version 2.0 (the "License");
 * you may not use this file except in compliance with the License.
 * You may obtain a copy of the License at
 *
 *     http://www.apache.org/licenses/LICENSE-2.0
 *
 * Unless required by applicable law or agreed to in writing, software
 * distributed under the License is distributed on an "AS IS" BASIS,
 * WITHOUT WARRANTIES OR CONDITIONS OF ANY KIND, either express or implied.
 * See the License for the specific language governing permissions and
 * limitations under the License.
 */
package im.vector.riotx.features.crypto.verification.emoji

import com.airbnb.mvrx.*
import com.squareup.inject.assisted.Assisted
import com.squareup.inject.assisted.AssistedInject
import im.vector.matrix.android.api.session.Session
import im.vector.matrix.android.api.session.crypto.sas.EmojiRepresentation
import im.vector.matrix.android.api.session.crypto.sas.VerificationService
import im.vector.matrix.android.api.session.crypto.sas.SasVerificationTransaction
import im.vector.matrix.android.api.session.crypto.sas.VerificationTxState
import im.vector.matrix.android.api.session.crypto.sas.VerificationTransaction
import im.vector.matrix.android.api.util.MatrixItem
import im.vector.matrix.android.api.util.toMatrixItem
import im.vector.riotx.core.di.HasScreenInjector
import im.vector.riotx.core.platform.EmptyAction
import im.vector.riotx.core.platform.EmptyViewEvents
import im.vector.riotx.core.platform.VectorViewModel
import im.vector.riotx.features.crypto.verification.VerificationBottomSheet

data class VerificationEmojiCodeViewState(
        val transactionId: String?,
        val otherUser: MatrixItem? = null,
        val supportsEmoji: Boolean = true,
        val emojiDescription: Async<List<EmojiRepresentation>> = Uninitialized,
        val decimalDescription: Async<String> = Uninitialized,
        val isWaitingFromOther: Boolean = false
) : MvRxState

class VerificationEmojiCodeViewModel @AssistedInject constructor(
        @Assisted initialState: VerificationEmojiCodeViewState,
        private val session: Session
<<<<<<< HEAD
) : VectorViewModel<VerificationEmojiCodeViewState, EmptyAction>(initialState), VerificationService.VerificationListener {
=======
) : VectorViewModel<VerificationEmojiCodeViewState, EmptyAction, EmptyViewEvents>(initialState), SasVerificationService.SasVerificationListener {
>>>>>>> c9f0209e

    init {
        withState { state ->
            refreshStateFromTx(session.getSasVerificationService()
                    .getExistingTransaction(state.otherUser?.id ?: "", state.transactionId
                            ?: "") as? SasVerificationTransaction)
        }

        session.getSasVerificationService().addListener(this)
    }

    override fun onCleared() {
        session.getSasVerificationService().removeListener(this)
        super.onCleared()
    }

    private fun refreshStateFromTx(sasTx: SasVerificationTransaction?) {
        when (sasTx?.state) {
            VerificationTxState.None,
            VerificationTxState.SendingStart,
            VerificationTxState.Started,
            VerificationTxState.OnStarted,
            VerificationTxState.SendingAccept,
            VerificationTxState.Accepted,
            VerificationTxState.OnAccepted,
            VerificationTxState.SendingKey,
            VerificationTxState.KeySent,
            VerificationTxState.OnKeyReceived  -> {
                setState {
                    copy(
                            isWaitingFromOther = false,
                            supportsEmoji = sasTx.supportsEmoji(),
                            emojiDescription = Loading<List<EmojiRepresentation>>()
                                    .takeIf { sasTx.supportsEmoji() }
                                    ?: Uninitialized,
                            decimalDescription = Loading<String>()
                                    .takeIf { sasTx.supportsEmoji().not() }
                                    ?: Uninitialized
                    )
                }
            }
            VerificationTxState.ShortCodeReady -> {
                setState {
                    copy(
                            isWaitingFromOther = false,
                            supportsEmoji = sasTx.supportsEmoji(),
                            emojiDescription = if (sasTx.supportsEmoji()) Success(sasTx.getEmojiCodeRepresentation())
                            else Uninitialized,
                            decimalDescription = if (!sasTx.supportsEmoji()) Success(sasTx.getDecimalCodeRepresentation())
                            else Uninitialized
                    )
                }
            }
            VerificationTxState.ShortCodeAccepted,
            VerificationTxState.SendingMac,
            VerificationTxState.MacSent,
            VerificationTxState.Verifying,
            VerificationTxState.Verified       -> {
                setState {
                    copy(isWaitingFromOther = true)
                }
            }
            VerificationTxState.Cancelled,
            VerificationTxState.OnCancelled    -> {
                // The fragment should not be rendered in this state,
                // it should have been replaced by a conclusion fragment
                setState {
                    copy(
                            isWaitingFromOther = false,
                            supportsEmoji = sasTx.supportsEmoji(),
                            emojiDescription = Fail(Throwable("Transaction Cancelled")),
                            decimalDescription = Fail(Throwable("Transaction Cancelled"))
                    )
                }
            }
            null                                  -> {
                setState {
                    copy(
                            isWaitingFromOther = false,
                            emojiDescription = Fail(Throwable("Unknown Transaction")),
                            decimalDescription = Fail(Throwable("Unknown Transaction"))
                    )
                }
            }
        }
    }

    override fun transactionCreated(tx: VerificationTransaction) {
        transactionUpdated(tx)
    }

    override fun transactionUpdated(tx: VerificationTransaction) = withState { state ->
        if (tx.transactionId == state.transactionId && tx is SasVerificationTransaction) {
            refreshStateFromTx(tx)
        }
    }

    @AssistedInject.Factory
    interface Factory {
        fun create(initialState: VerificationEmojiCodeViewState): VerificationEmojiCodeViewModel
    }

    companion object : MvRxViewModelFactory<VerificationEmojiCodeViewModel, VerificationEmojiCodeViewState> {

        override fun create(viewModelContext: ViewModelContext, state: VerificationEmojiCodeViewState): VerificationEmojiCodeViewModel? {
            val factory = (viewModelContext as FragmentViewModelContext).fragment<VerificationEmojiCodeFragment>().viewModelFactory
            return factory.create(state)
        }

        override fun initialState(viewModelContext: ViewModelContext): VerificationEmojiCodeViewState? {
            val args = viewModelContext.args<VerificationBottomSheet.VerificationArgs>()
            val session = (viewModelContext.activity as HasScreenInjector).injector().activeSessionHolder().getActiveSession()
            val matrixItem = session.getUser(args.otherUserId)?.toMatrixItem()

            return VerificationEmojiCodeViewState(
                    transactionId = args.verificationId,
                    otherUser = matrixItem
            )
        }
    }

    override fun handle(action: EmptyAction) {
    }
}<|MERGE_RESOLUTION|>--- conflicted
+++ resolved
@@ -44,11 +44,7 @@
 class VerificationEmojiCodeViewModel @AssistedInject constructor(
         @Assisted initialState: VerificationEmojiCodeViewState,
         private val session: Session
-<<<<<<< HEAD
-) : VectorViewModel<VerificationEmojiCodeViewState, EmptyAction>(initialState), VerificationService.VerificationListener {
-=======
 ) : VectorViewModel<VerificationEmojiCodeViewState, EmptyAction, EmptyViewEvents>(initialState), SasVerificationService.SasVerificationListener {
->>>>>>> c9f0209e
 
     init {
         withState { state ->
