/*
 * Copyright 2019 New Vector Ltd
 *
 * Licensed under the Apache License, Version 2.0 (the "License");
 * you may not use this file except in compliance with the License.
 * You may obtain a copy of the License at
 *
 * http://www.apache.org/licenses/LICENSE-2.0
 *
 * Unless required by applicable law or agreed to in writing, software
 * distributed under the License is distributed on an "AS IS" BASIS,
 * WITHOUT WARRANTIES OR CONDITIONS OF ANY KIND, either express or implied.
 * See the License for the specific language governing permissions and
 * limitations under the License.
 */

package im.vector.riotx.features.home.room.detail.timeline.item

import android.graphics.Typeface
import android.os.Build
import android.view.View
import android.view.ViewGroup
import android.view.ViewStub
import android.widget.ImageView
import android.widget.TextView
import androidx.annotation.IdRes
import androidx.constraintlayout.helper.widget.Flow
import androidx.core.view.children
import androidx.core.view.isGone
import androidx.core.view.isVisible
import com.airbnb.epoxy.EpoxyAttribute
import im.vector.matrix.android.api.session.room.send.SendState
import im.vector.riotx.R
import im.vector.riotx.core.resources.ColorProvider
import im.vector.riotx.core.ui.views.ReadMarkerView
import im.vector.riotx.core.utils.DebouncedClickListener
import im.vector.riotx.features.home.AvatarRenderer
import im.vector.riotx.features.home.room.detail.timeline.TimelineEventController
import im.vector.riotx.features.reactions.widget.ReactionButton
import im.vector.riotx.features.ui.getMessageTextColor

abstract class AbsMessageItem<H : AbsMessageItem.Holder> : BaseEventItem<H>() {

    @EpoxyAttribute
    lateinit var attributes: Attributes

    private val _avatarClickListener = DebouncedClickListener(View.OnClickListener {
        attributes.avatarCallback?.onAvatarClicked(attributes.informationData)
    })
    private val _memberNameClickListener = DebouncedClickListener(View.OnClickListener {
        attributes.avatarCallback?.onMemberNameClicked(attributes.informationData)
    })

    private val _readReceiptsClickListener = DebouncedClickListener(View.OnClickListener {
        attributes.readReceiptsCallback?.onReadReceiptsClicked(attributes.informationData.readReceipts)
    })

    private val _readMarkerCallback = object : ReadMarkerView.Callback {

        override fun onReadMarkerLongBound(isDisplayed: Boolean) {
            attributes.readReceiptsCallback?.onReadMarkerLongBound(attributes.informationData.eventId, isDisplayed)
        }
    }

    var reactionClickListener: ReactionButton.ReactedListener = object : ReactionButton.ReactedListener {
        override fun onReacted(reactionButton: ReactionButton) {
            attributes.reactionPillCallback?.onClickOnReactionPill(attributes.informationData, reactionButton.reactionString, true)
        }

        override fun onUnReacted(reactionButton: ReactionButton) {
            attributes.reactionPillCallback?.onClickOnReactionPill(attributes.informationData, reactionButton.reactionString, false)
        }

        override fun onLongClick(reactionButton: ReactionButton) {
            attributes.reactionPillCallback?.onLongClickOnReactionPill(attributes.informationData, reactionButton.reactionString)
        }
    }

    override fun bind(holder: H) {
        super.bind(holder)
        if (attributes.informationData.showInformation) {
            holder.avatarImageView.layoutParams = holder.avatarImageView.layoutParams?.apply {
                height = attributes.avatarSize
                width = attributes.avatarSize
            }
            holder.avatarImageView.visibility = View.VISIBLE
            holder.avatarImageView.setOnClickListener(_avatarClickListener)
            holder.memberNameView.visibility = View.VISIBLE
            holder.memberNameView.setOnClickListener(_memberNameClickListener)
            holder.timeView.visibility = View.VISIBLE
<<<<<<< HEAD
            holder.timeView.text = attributes.informationData.time
            holder.memberNameView.text = attributes.informationData.memberName
            attributes.avatarRenderer.render(attributes.informationData.avatarUrl, attributes.informationData.senderId, attributes.informationData.memberName?.toString(), holder.avatarImageView)
            holder.view.setOnClickListener(attributes.itemClickListener)
            holder.view.setOnLongClickListener(attributes.itemLongClickListener)
            holder.avatarImageView.setOnLongClickListener(attributes.itemLongClickListener)
            holder.memberNameView.setOnLongClickListener(attributes.itemLongClickListener)
=======
            holder.timeView.text = informationData.time
            holder.memberNameView.text = informationData.memberName
            avatarRenderer.render(informationData.avatarUrl, informationData.senderId, informationData.memberName?.toString(), holder.avatarImageView)
            holder.avatarImageView.setOnLongClickListener(longClickListener)
            holder.memberNameView.setOnLongClickListener(longClickListener)
>>>>>>> 99de40c9
        } else {
            holder.avatarImageView.setOnClickListener(null)
            holder.memberNameView.setOnClickListener(null)
            holder.avatarImageView.visibility = View.GONE
            holder.memberNameView.visibility = View.GONE
            holder.timeView.visibility = View.GONE
            holder.avatarImageView.setOnLongClickListener(null)
            holder.memberNameView.setOnLongClickListener(null)
        }
<<<<<<< HEAD
        holder.readReceiptsView.render(attributes.informationData.readReceipts, attributes.avatarRenderer, _readReceiptsClickListener)
        holder.readMarkerView.bindView(
                attributes.informationData.eventId,
                attributes.informationData.hasReadMarker,
                attributes.informationData.displayReadMarker,
                _readMarkerCallback
        )

        if (!shouldShowReactionAtBottom() || attributes.informationData.orderedReactionList.isNullOrEmpty()) {
=======

        holder.view.setOnClickListener(cellClickListener)
        holder.view.setOnLongClickListener(longClickListener)

        holder.readReceiptsView.render(informationData.readReceipts, avatarRenderer, _readReceiptsClickListener)

        if (!shouldShowReactionAtBottom() || informationData.orderedReactionList.isNullOrEmpty()) {
>>>>>>> 99de40c9
            holder.reactionWrapper?.isVisible = false
        } else {
            //inflate if needed
            if (holder.reactionFlowHelper == null) {
                holder.reactionWrapper = holder.view.findViewById<ViewStub>(R.id.messageBottomInfo).inflate() as? ViewGroup
                holder.reactionFlowHelper = holder.view.findViewById(R.id.reactionsFlowHelper)
            }
            holder.reactionWrapper?.isVisible = true
            //clear all reaction buttons (but not the Flow helper!)
            holder.reactionWrapper?.children?.forEach { (it as? ReactionButton)?.isGone = true }
            val idToRefInFlow = ArrayList<Int>()
            attributes.informationData.orderedReactionList?.chunked(8)?.firstOrNull()?.forEachIndexed { index, reaction ->
                (holder.reactionWrapper?.children?.elementAtOrNull(index) as? ReactionButton)?.let { reactionButton ->
                    reactionButton.isVisible = true
                    reactionButton.reactedListener = reactionClickListener
                    reactionButton.setTag(R.id.messageBottomInfo, reaction.key)
                    idToRefInFlow.add(reactionButton.id)
                    reactionButton.reactionString = reaction.key
                    reactionButton.reactionCount = reaction.count
                    reactionButton.setChecked(reaction.addedByMe)
                    reactionButton.isEnabled = reaction.synced
                }
            }
            // Just setting the view as gone will break the FlowHelper (and invisible will take too much space),
            // so have to update ref ids
            holder.reactionFlowHelper?.referencedIds = idToRefInFlow.toIntArray()
            if (Build.VERSION.SDK_INT >= Build.VERSION_CODES.JELLY_BEAN_MR2 && !holder.view.isInLayout) {
                holder.reactionFlowHelper?.requestLayout()
            }
            holder.reactionWrapper?.setOnLongClickListener(attributes.itemLongClickListener)
        }
    }

    override fun unbind(holder: H) {
        holder.readMarkerView.unbind()
        super.unbind(holder)
    }

    open fun shouldShowReactionAtBottom(): Boolean {
        return true
    }

    override fun getEventIds(): List<String> {
        return listOf(attributes.informationData.eventId)
    }

    protected open fun renderSendState(root: View, textView: TextView?, failureIndicator: ImageView? = null) {
        root.isClickable = attributes.informationData.sendState.isSent()
        val state = if (attributes.informationData.hasPendingEdits) SendState.UNSENT else attributes.informationData.sendState
        textView?.setTextColor(attributes.colorProvider.getMessageTextColor(state))
        failureIndicator?.isVisible = attributes.informationData.sendState.hasFailed()
    }

    abstract class Holder(@IdRes stubId: Int) : BaseHolder(stubId) {
        val avatarImageView by bind<ImageView>(R.id.messageAvatarImageView)
        val memberNameView by bind<TextView>(R.id.messageMemberNameView)
        val timeView by bind<TextView>(R.id.messageTimeView)
        var reactionWrapper: ViewGroup? = null
        var reactionFlowHelper: Flow? = null
    }

    /**
     * This class holds all the common attributes for timeline items.
     */
    data class Attributes(
            val avatarSize: Int,
            val informationData: MessageInformationData,
            val avatarRenderer: AvatarRenderer,
            val colorProvider: ColorProvider,
            val itemLongClickListener: View.OnLongClickListener? = null,
            val itemClickListener: View.OnClickListener? = null,
            val memberClickListener: View.OnClickListener? = null,
            val reactionPillCallback: TimelineEventController.ReactionPillCallback? = null,
            val avatarCallback: TimelineEventController.AvatarCallback? = null,
            val readReceiptsCallback: TimelineEventController.ReadReceiptsCallback? = null,
            val emojiTypeFace: Typeface? = null
    )

}<|MERGE_RESOLUTION|>--- conflicted
+++ resolved
@@ -88,7 +88,6 @@
             holder.memberNameView.visibility = View.VISIBLE
             holder.memberNameView.setOnClickListener(_memberNameClickListener)
             holder.timeView.visibility = View.VISIBLE
-<<<<<<< HEAD
             holder.timeView.text = attributes.informationData.time
             holder.memberNameView.text = attributes.informationData.memberName
             attributes.avatarRenderer.render(attributes.informationData.avatarUrl, attributes.informationData.senderId, attributes.informationData.memberName?.toString(), holder.avatarImageView)
@@ -96,23 +95,17 @@
             holder.view.setOnLongClickListener(attributes.itemLongClickListener)
             holder.avatarImageView.setOnLongClickListener(attributes.itemLongClickListener)
             holder.memberNameView.setOnLongClickListener(attributes.itemLongClickListener)
-=======
-            holder.timeView.text = informationData.time
-            holder.memberNameView.text = informationData.memberName
-            avatarRenderer.render(informationData.avatarUrl, informationData.senderId, informationData.memberName?.toString(), holder.avatarImageView)
-            holder.avatarImageView.setOnLongClickListener(longClickListener)
-            holder.memberNameView.setOnLongClickListener(longClickListener)
->>>>>>> 99de40c9
         } else {
             holder.avatarImageView.setOnClickListener(null)
             holder.memberNameView.setOnClickListener(null)
             holder.avatarImageView.visibility = View.GONE
             holder.memberNameView.visibility = View.GONE
             holder.timeView.visibility = View.GONE
+            holder.view.setOnClickListener(null)
+            holder.view.setOnLongClickListener(null)
             holder.avatarImageView.setOnLongClickListener(null)
             holder.memberNameView.setOnLongClickListener(null)
         }
-<<<<<<< HEAD
         holder.readReceiptsView.render(attributes.informationData.readReceipts, attributes.avatarRenderer, _readReceiptsClickListener)
         holder.readMarkerView.bindView(
                 attributes.informationData.eventId,
@@ -122,16 +115,8 @@
         )
 
         if (!shouldShowReactionAtBottom() || attributes.informationData.orderedReactionList.isNullOrEmpty()) {
-=======
+            holder.reactionWrapper?.isVisible = false
 
-        holder.view.setOnClickListener(cellClickListener)
-        holder.view.setOnLongClickListener(longClickListener)
-
-        holder.readReceiptsView.render(informationData.readReceipts, avatarRenderer, _readReceiptsClickListener)
-
-        if (!shouldShowReactionAtBottom() || informationData.orderedReactionList.isNullOrEmpty()) {
->>>>>>> 99de40c9
-            holder.reactionWrapper?.isVisible = false
         } else {
             //inflate if needed
             if (holder.reactionFlowHelper == null) {
