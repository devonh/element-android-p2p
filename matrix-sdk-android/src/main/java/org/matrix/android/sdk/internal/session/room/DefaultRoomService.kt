--- conflicted
+++ resolved
@@ -139,16 +139,10 @@
     override fun getFilteredPagedRoomSummariesLive(
             queryParams: RoomSummaryQueryParams,
             pagedListConfig: PagedList.Config,
-<<<<<<< HEAD
-            sortOrder: RoomSortOrder
-    ): UpdatableLivePageResult {
-        return roomSummaryDataSource.getUpdatablePagedRoomSummariesLive(queryParams, pagedListConfig, sortOrder, getFlattenedParents = true)
-=======
             sortOrder: RoomSortOrder,
             getFlattenParents: Boolean
     ): UpdatableLivePageResult {
         return roomSummaryDataSource.getUpdatablePagedRoomSummariesLive(queryParams, pagedListConfig, sortOrder, getFlattenParents)
->>>>>>> b2f67f97
     }
 
     override fun getRoomCountLive(queryParams: RoomSummaryQueryParams): LiveData<Int> {
