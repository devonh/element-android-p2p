--- conflicted
+++ resolved
@@ -31,22 +31,14 @@
 import timber.log.Timber
 import javax.inject.Inject
 
-<<<<<<< HEAD
 private val loggerTag = LoggerTag("MegolmSessionDataImporter", LoggerTag.CRYPTO)
 
 internal class MegolmSessionDataImporter @Inject constructor(private val olmDevice: MXOlmDevice,
                                                              private val roomDecryptorProvider: RoomDecryptorProvider,
                                                              private val outgoingKeyRequestManager: OutgoingKeyRequestManager,
-                                                             private val cryptoStore: IMXCryptoStore) {
-=======
-internal class MegolmSessionDataImporter @Inject constructor(
-        private val olmDevice: MXOlmDevice,
-        private val roomDecryptorProvider: RoomDecryptorProvider,
-        private val outgoingGossipingRequestManager: OutgoingGossipingRequestManager,
-        private val cryptoStore: IMXCryptoStore,
-        private val clock: Clock,
+                                                             private val cryptoStore: IMXCryptoStore,
+                                                             private val clock: Clock,
 ) {
->>>>>>> 04cadb94
 
     /**
      * Import a list of megolm session keys.
