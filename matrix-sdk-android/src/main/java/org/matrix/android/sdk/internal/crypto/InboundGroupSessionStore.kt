--- conflicted
+++ resolved
@@ -65,32 +65,6 @@
     fun clear() {
         sessionCache.evictAll()
     }
-<<<<<<< HEAD
-
-    @Synchronized
-    fun getInboundGroupSession(sessionId: String, senderKey: String): InboundGroupSessionHolder? {
-        val known = sessionCache[CacheKey(sessionId, senderKey)]
-        Timber.tag(loggerTag.value).v("## Inbound: getInboundGroupSession  $sessionId in cache ${known != null}")
-        return known
-                ?: store.getInboundGroupSession(sessionId, senderKey)?.also {
-                    Timber.tag(loggerTag.value).v("## Inbound: getInboundGroupSession cache populate ${it.roomId}")
-                    sessionCache.put(CacheKey(sessionId, senderKey), InboundGroupSessionHolder(it))
-                }?.let {
-                    InboundGroupSessionHolder(it)
-                }
-    }
-
-    @Synchronized
-    fun replaceGroupSession(old: InboundGroupSessionHolder, new: InboundGroupSessionHolder, sessionId: String, senderKey: String) {
-        Timber.tag(loggerTag.value).v("## Replacing outdated session ${old.wrapper.roomId}-${old.wrapper.senderKey}")
-        store.removeInboundGroupSession(sessionId, senderKey)
-        sessionCache.remove(CacheKey(sessionId, senderKey))
-
-        // release removed session
-        old.wrapper.session.releaseSession()
-
-        internalStoreGroupSession(new, sessionId, senderKey)
-=======
 
     @Synchronized
     fun getInboundGroupSession(sessionId: String, senderKey: String): InboundGroupSessionHolder? {
@@ -130,7 +104,6 @@
         )
         // will release it :/
         sessionCache.remove(CacheKey(sessionId, senderKey))
->>>>>>> aa427460
     }
 
     @Synchronized
