/*
 * Copyright 2020 The Matrix.org Foundation C.I.C.
 *
 * Licensed under the Apache License, Version 2.0 (the "License");
 * you may not use this file except in compliance with the License.
 * You may obtain a copy of the License at
 *
 *     http://www.apache.org/licenses/LICENSE-2.0
 *
 * Unless required by applicable law or agreed to in writing, software
 * distributed under the License is distributed on an "AS IS" BASIS,
 * WITHOUT WARRANTIES OR CONDITIONS OF ANY KIND, either express or implied.
 * See the License for the specific language governing permissions and
 * limitations under the License.
 */

package org.matrix.android.sdk.internal.auth.registration

import kotlinx.coroutines.delay
import org.matrix.android.sdk.api.auth.LoginType
import org.matrix.android.sdk.api.auth.data.Credentials
import org.matrix.android.sdk.api.auth.data.LoginFlowTypes
import org.matrix.android.sdk.api.auth.registration.RegisterThreePid
import org.matrix.android.sdk.api.auth.registration.RegistrationAvailability
import org.matrix.android.sdk.api.auth.registration.RegistrationResult
import org.matrix.android.sdk.api.auth.registration.RegistrationWizard
import org.matrix.android.sdk.api.auth.registration.toFlowResult
import org.matrix.android.sdk.api.failure.Failure
import org.matrix.android.sdk.api.failure.Failure.RegistrationFlowError
import org.matrix.android.sdk.api.util.JsonDict
import org.matrix.android.sdk.internal.auth.AuthAPI
import org.matrix.android.sdk.internal.auth.PendingSessionStore
import org.matrix.android.sdk.internal.auth.SessionCreator
import org.matrix.android.sdk.internal.auth.db.PendingSessionData

/**
 * This class execute the registration request and is responsible to keep the session of interactive authentication.
 */
internal class DefaultRegistrationWizard(
    authAPI: AuthAPI,
    private val sessionCreator: SessionCreator,
    private val pendingSessionStore: PendingSessionStore
) : RegistrationWizard {

    private var pendingSessionData: PendingSessionData = pendingSessionStore.getPendingSessionData() ?: error("Pending session data should exist here")

    private val registerTask: RegisterTask = DefaultRegisterTask(authAPI)
    private val registerAvailableTask: RegisterAvailableTask = DefaultRegisterAvailableTask(authAPI)
    private val registerAddThreePidTask: RegisterAddThreePidTask = DefaultRegisterAddThreePidTask(authAPI)
    private val validateCodeTask: ValidateCodeTask = DefaultValidateCodeTask(authAPI)
    private val registerCustomTask: RegisterCustomTask = DefaultRegisterCustomTask(authAPI)

<<<<<<< HEAD
    override val currentThreePid: String?
        get() {
            return when (val threePid = pendingSessionData.currentThreePidData?.threePid) {
                is RegisterThreePid.Email -> threePid.email
                is RegisterThreePid.Msisdn -> {
                    // Take formatted msisdn if provided by the server
                    pendingSessionData.currentThreePidData?.addThreePidRegistrationResponse?.formattedMsisdn?.takeIf { it.isNotBlank() } ?: threePid.msisdn
                }
                null -> null
=======
    override fun getCurrentThreePid(): String? {
        return when (val threePid = pendingSessionData.currentThreePidData?.threePid) {
            is RegisterThreePid.Email -> threePid.email
            is RegisterThreePid.Msisdn -> {
                // Take formatted msisdn if provided by the server
                pendingSessionData.currentThreePidData?.addThreePidRegistrationResponse?.formattedMsisdn?.takeIf { it.isNotBlank() } ?: threePid.msisdn
>>>>>>> abea6855
            }
            null -> null
        }
    }

    override fun isRegistrationStarted() = pendingSessionData.isRegistrationStarted

    override suspend fun getRegistrationFlow(): RegistrationResult {
        val params = RegistrationParams()
        return performRegistrationRequest(params, LoginType.PASSWORD)
    }

    override suspend fun createAccount(
<<<<<<< HEAD
        userName: String?,
        password: String?,
        initialDeviceDisplayName: String?
=======
            userName: String?,
            password: String?,
            initialDeviceDisplayName: String?
>>>>>>> abea6855
    ): RegistrationResult {
        val params = RegistrationParams(
            username = userName,
            password = password,
            initialDeviceDisplayName = initialDeviceDisplayName
        )
        return performRegistrationRequest(params, LoginType.PASSWORD)
            .also {
                pendingSessionData = pendingSessionData.copy(isRegistrationStarted = true)
                    .also { pendingSessionStore.savePendingSessionData(it) }
            }
    }

    override suspend fun performReCaptcha(response: String): RegistrationResult {
        val safeSession = pendingSessionData.currentSession
            ?: throw IllegalStateException("developer error, call createAccount() method first")

        val params = RegistrationParams(auth = AuthParams.createForCaptcha(safeSession, response))
        return performRegistrationRequest(params, LoginType.PASSWORD)
    }

    override suspend fun acceptTerms(): RegistrationResult {
        val safeSession = pendingSessionData.currentSession
            ?: throw IllegalStateException("developer error, call createAccount() method first")

        val params = RegistrationParams(auth = AuthParams(type = LoginFlowTypes.TERMS, session = safeSession))
        return performRegistrationRequest(params, LoginType.PASSWORD)
    }

    override suspend fun addThreePid(threePid: RegisterThreePid): RegistrationResult {
        pendingSessionData = pendingSessionData.copy(currentThreePidData = null)
            .also { pendingSessionStore.savePendingSessionData(it) }

        return sendThreePid(threePid)
    }

    override suspend fun sendAgainThreePid(): RegistrationResult {
        val safeCurrentThreePid = pendingSessionData.currentThreePidData?.threePid
            ?: throw IllegalStateException("developer error, call createAccount() method first")

        return sendThreePid(safeCurrentThreePid)
    }

    private suspend fun sendThreePid(threePid: RegisterThreePid): RegistrationResult {
        val safeSession = pendingSessionData.currentSession ?: throw IllegalStateException("developer error, call createAccount() method first")
        val response = registerAddThreePidTask.execute(
                RegisterAddThreePidTask.Params(
                        threePid,
                        pendingSessionData.clientSecret,
                        pendingSessionData.sendAttempt
                )
        )

        pendingSessionData = pendingSessionData.copy(sendAttempt = pendingSessionData.sendAttempt + 1)
            .also { pendingSessionStore.savePendingSessionData(it) }

        val params = RegistrationParams(
                auth = if (threePid is RegisterThreePid.Email) {
                    AuthParams.createForEmailIdentity(
                            safeSession,
                            ThreePidCredentials(
                                    clientSecret = pendingSessionData.clientSecret,
                                    sid = response.sid
                            )
                    )
                } else {
                    AuthParams.createForMsisdnIdentity(
                            safeSession,
                            ThreePidCredentials(
                                    clientSecret = pendingSessionData.clientSecret,
                                    sid = response.sid
                            )
                    )
                }
        )
        // Store data
        pendingSessionData = pendingSessionData.copy(currentThreePidData = ThreePidData.from(threePid, response, params))
            .also { pendingSessionStore.savePendingSessionData(it) }

        // and send the sid a first time
        return performRegistrationRequest(params, LoginType.PASSWORD)
    }

    override suspend fun checkIfEmailHasBeenValidated(delayMillis: Long): RegistrationResult {
        val safeParam = pendingSessionData.currentThreePidData?.registrationParams
            ?: throw IllegalStateException("developer error, no pending three pid")

        return performRegistrationRequest(safeParam, LoginType.PASSWORD, delayMillis)
    }

    override suspend fun handleValidateThreePid(code: String): RegistrationResult {
        return validateThreePid(code)
    }

    private suspend fun validateThreePid(code: String): RegistrationResult {
        val registrationParams = pendingSessionData.currentThreePidData?.registrationParams
            ?: throw IllegalStateException("developer error, no pending three pid")
        val safeCurrentData = pendingSessionData.currentThreePidData ?: throw IllegalStateException("developer error, call createAccount() method first")
        val url = safeCurrentData.addThreePidRegistrationResponse.submitUrl ?: throw IllegalStateException("Missing url to send the code")
        val validationBody = ValidationCodeBody(
            clientSecret = pendingSessionData.clientSecret,
            sid = safeCurrentData.addThreePidRegistrationResponse.sid,
            code = code
        )
        val validationResponse = validateCodeTask.execute(ValidateCodeTask.Params(url, validationBody))
        if (validationResponse.isSuccess()) {
            // The entered code is correct
            // Same than validate email
            return performRegistrationRequest(registrationParams, LoginType.PASSWORD, 3_000)
        } else {
            // The code is not correct
            throw Failure.SuccessError
        }
    }

    override suspend fun dummy(): RegistrationResult {
        val safeSession = pendingSessionData.currentSession
            ?: throw IllegalStateException("developer error, call createAccount() method first")

        val params = RegistrationParams(auth = AuthParams(type = LoginFlowTypes.DUMMY, session = safeSession))
        return performRegistrationRequest(params, LoginType.PASSWORD)
    }

    override suspend fun registrationCustom(
            authParams: JsonDict
    ): RegistrationResult {
        val safeSession = pendingSessionData.currentSession
                ?: throw IllegalStateException("developer error, call createAccount() method first")

        val mutableParams = authParams.toMutableMap()
        mutableParams["session"] = safeSession

        val params = RegistrationCustomParams(auth = mutableParams)
        return performRegistrationOtherRequest(LoginType.CUSTOM, params)
    }

    private suspend fun performRegistrationRequest(
            registrationParams: RegistrationParams,
            loginType: LoginType,
            delayMillis: Long = 0
    ): RegistrationResult {
        delay(delayMillis)
        return register(loginType) { registerTask.execute(RegisterTask.Params(registrationParams)) }
    }

    private suspend fun performRegistrationOtherRequest(
            loginType: LoginType,
            registrationCustomParams: RegistrationCustomParams,
    ): RegistrationResult {
        return register(loginType) { registerCustomTask.execute(RegisterCustomTask.Params(registrationCustomParams)) }
    }

    private suspend fun register(
            loginType: LoginType,
            execute: suspend () -> Credentials,
    ): RegistrationResult {
        val credentials = try {
            execute.invoke()
        } catch (exception: Throwable) {
            if (exception is RegistrationFlowError) {
                pendingSessionData =
                        pendingSessionData.copy(currentSession = exception.registrationFlowResponse.session)
                                .also { pendingSessionStore.savePendingSessionData(it) }
                return RegistrationResult.FlowResponse(exception.registrationFlowResponse.toFlowResult())
            } else {
                throw exception
            }
        }

        val session = sessionCreator.createSession(credentials, pendingSessionData.homeServerConnectionConfig, loginType)
        return RegistrationResult.Success(session)
    }

    override suspend fun registrationAvailable(userName: String): RegistrationAvailability {
        return registerAvailableTask.execute(RegisterAvailableTask.Params(userName))
    }
}<|MERGE_RESOLUTION|>--- conflicted
+++ resolved
@@ -50,24 +50,12 @@
     private val validateCodeTask: ValidateCodeTask = DefaultValidateCodeTask(authAPI)
     private val registerCustomTask: RegisterCustomTask = DefaultRegisterCustomTask(authAPI)
 
-<<<<<<< HEAD
-    override val currentThreePid: String?
-        get() {
-            return when (val threePid = pendingSessionData.currentThreePidData?.threePid) {
-                is RegisterThreePid.Email -> threePid.email
-                is RegisterThreePid.Msisdn -> {
-                    // Take formatted msisdn if provided by the server
-                    pendingSessionData.currentThreePidData?.addThreePidRegistrationResponse?.formattedMsisdn?.takeIf { it.isNotBlank() } ?: threePid.msisdn
-                }
-                null -> null
-=======
     override fun getCurrentThreePid(): String? {
         return when (val threePid = pendingSessionData.currentThreePidData?.threePid) {
             is RegisterThreePid.Email -> threePid.email
             is RegisterThreePid.Msisdn -> {
                 // Take formatted msisdn if provided by the server
                 pendingSessionData.currentThreePidData?.addThreePidRegistrationResponse?.formattedMsisdn?.takeIf { it.isNotBlank() } ?: threePid.msisdn
->>>>>>> abea6855
             }
             null -> null
         }
@@ -81,15 +69,9 @@
     }
 
     override suspend fun createAccount(
-<<<<<<< HEAD
-        userName: String?,
-        password: String?,
-        initialDeviceDisplayName: String?
-=======
             userName: String?,
             password: String?,
             initialDeviceDisplayName: String?
->>>>>>> abea6855
     ): RegistrationResult {
         val params = RegistrationParams(
             username = userName,
