--- conflicted
+++ resolved
@@ -78,7 +78,6 @@
             reason: String? = null,
             viaServers: List<String> = emptyList()
     )
-<<<<<<< HEAD
 
     /**
      * @param roomId the roomId of the room to join
@@ -100,29 +99,6 @@
     suspend fun leaveRoom(roomId: String, reason: String? = null)
 
     /**
-=======
-
-    /**
-     * @param roomId the roomId of the room to join
-     * @param reason optional reason for joining the room
-     * @param thirdPartySigned A signature of an m.third_party_invite token to prove that this user owns a third party identity
-     * which has been invited to the room.
-     */
-    suspend fun joinRoom(
-            roomId: String,
-            reason: String? = null,
-            thirdPartySigned: SignInvitationResult
-    )
-
-    /**
-     * Leave the room, or reject an invitation.
-     * @param roomId the roomId of the room to leave
-     * @param reason optional reason for leaving the room
-     */
-    suspend fun leaveRoom(roomId: String, reason: String? = null)
-
-    /**
->>>>>>> aa427460
      * Get a room from a roomId.
      * @param roomId the roomId to look for.
      * @return a room with roomId or null
@@ -143,15 +119,12 @@
     fun getRoomSummaryLive(roomId: String): LiveData<Optional<RoomSummary>>
 
     /**
-<<<<<<< HEAD
-=======
      * A live [LocalRoomSummary] associated with the room with id [roomId].
      * You can observe this summary to get dynamic data from this room, even if the room is not joined yet
      */
     fun getLocalRoomSummaryLive(roomId: String): LiveData<Optional<LocalRoomSummary>>
 
     /**
->>>>>>> aa427460
      * Get a snapshot list of room summaries.
      * @return the immutable list of [RoomSummary]
      */
