--- conflicted
+++ resolved
@@ -184,12 +184,8 @@
         private val cryptoCoroutineScope: CoroutineScope,
         private val eventDecryptor: EventDecryptor,
         private val verificationMessageProcessor: VerificationMessageProcessor,
-<<<<<<< HEAD
-        private val liveEventManager: Lazy<StreamEventsManager>
-=======
         private val liveEventManager: Lazy<StreamEventsManager>,
         private val unrequestedForwardManager: UnRequestedForwardManager,
->>>>>>> aa427460
 ) : CryptoService {
 
     private val isStarting = AtomicBoolean(false)
@@ -405,10 +401,7 @@
         cryptoCoroutineScope.coroutineContext.cancelChildren(CancellationException("Closing crypto module"))
         incomingKeyRequestManager.close()
         outgoingKeyRequestManager.close()
-<<<<<<< HEAD
-=======
         unrequestedForwardManager.close()
->>>>>>> aa427460
         olmDevice.release()
         cryptoStore.close()
     }
@@ -494,8 +487,6 @@
                 } catch (failure: Throwable) {
                     // just for safety but should not throw
                     Timber.tag(loggerTag.value).w("failed to process incoming room key requests")
-<<<<<<< HEAD
-=======
                 }
 
                 unrequestedForwardManager.postSyncProcessParkedKeysIfNeeded(clock.epochMillis()) { events ->
@@ -504,7 +495,6 @@
                             onRoomKeyEvent(it, true)
                         }
                     }
->>>>>>> aa427460
                 }
             }
         }
@@ -866,15 +856,9 @@
      *
      * @param event the key event.
      */
-<<<<<<< HEAD
-    private fun onRoomKeyEvent(event: Event) {
-        val roomKeyContent = event.getClearContent().toModel<RoomKeyContent>() ?: return
-        Timber.tag(loggerTag.value).i("onRoomKeyEvent() from: ${event.senderId} type<${event.getClearType()}> , sessionId<${roomKeyContent.sessionId}>")
-=======
     private fun onRoomKeyEvent(event: Event, acceptUnrequested: Boolean = false) {
         val roomKeyContent = event.getDecryptedContent().toModel<RoomKeyContent>() ?: return
         Timber.tag(loggerTag.value).i("onRoomKeyEvent(forceAccept:$acceptUnrequested) from: ${event.senderId} type<${event.getClearType()}> , sessionId<${roomKeyContent.sessionId}>")
->>>>>>> aa427460
         if (roomKeyContent.roomId.isNullOrEmpty() || roomKeyContent.algorithm.isNullOrEmpty()) {
             Timber.tag(loggerTag.value).e("onRoomKeyEvent() : missing fields")
             return
