/*
 * Copyright 2020 The Matrix.org Foundation C.I.C.
 *
 * Licensed under the Apache License, Version 2.0 (the "License");
 * you may not use this file except in compliance with the License.
 * You may obtain a copy of the License at
 *
 * http://www.apache.org/licenses/LICENSE-2.0
 *
 * Unless required by applicable law or agreed to in writing, software
 * distributed under the License is distributed on an "AS IS" BASIS,
 * WITHOUT WARRANTIES OR CONDITIONS OF ANY KIND, either express or implied.
 * See the License for the specific language governing permissions and
 * limitations under the License.
 */

package org.matrix.android.sdk.internal.database.model

import io.realm.RealmObject
import io.realm.annotations.Index
import org.matrix.android.sdk.api.session.room.send.SendState
import org.matrix.android.sdk.api.session.threads.ThreadNotificationState
import org.matrix.android.sdk.api.util.JsonDict
import org.matrix.android.sdk.internal.crypto.MXEventDecryptionResult
import org.matrix.android.sdk.internal.crypto.algorithms.olm.OlmDecryptionResult
import org.matrix.android.sdk.internal.di.MoshiProvider
import org.matrix.android.sdk.internal.extensions.assertIsManaged

internal open class EventEntity(@Index var eventId: String = "",
                                @Index var roomId: String = "",
                                @Index var type: String = "",
                                var content: String? = null,
                                var prevContent: String? = null,
                                var isUseless: Boolean = false,
                                @Index var stateKey: String? = null,
                                var originServerTs: Long? = null,
                                @Index var sender: String? = null,
                                // Can contain a serialized MatrixError
                                var sendStateDetails: String? = null,
                                var age: Long? = 0,
                                var unsignedData: String? = null,
                                var redacts: String? = null,
                                var decryptionResultJson: String? = null,
<<<<<<< HEAD
                                var decryptionErrorCode: String? = null,
                                var decryptionErrorReason: String? = null,
                                var ageLocalTs: Long? = null,
                                // Thread related, no need to create a new Entity for performance
                                @Index var isRootThread: Boolean = false,
                                @Index var rootThreadEventId: String? = null,
                                var numberOfThreads: Int = 0,
                                var threadSummaryLatestMessage: TimelineEventEntity? = null
=======
                                var ageLocalTs: Long? = null
>>>>>>> 401479f1
) : RealmObject() {

    private var sendStateStr: String = SendState.UNKNOWN.name

    var sendState: SendState
        get() {
            return SendState.valueOf(sendStateStr)
        }
        set(value) {
            sendStateStr = value.name
        }

<<<<<<< HEAD
    private var threadNotificationStateStr: String = ThreadNotificationState.NO_NEW_MESSAGE.name
    var threadNotificationState: ThreadNotificationState
        get() {
            return ThreadNotificationState.valueOf(threadNotificationStateStr)
        }
        set(value) {
            threadNotificationStateStr = value.name
=======
    var decryptionErrorCode: String? = null
        set(value) {
            if (value != field) field = value
        }

    var decryptionErrorReason: String? = null
        set(value) {
            if (value != field) field = value
>>>>>>> 401479f1
        }

    companion object

    fun setDecryptionResult(result: MXEventDecryptionResult, clearEvent: JsonDict? = null) {
        assertIsManaged()
        val decryptionResult = OlmDecryptionResult(
                payload = clearEvent ?: result.clearEvent,
                senderKey = result.senderCurve25519Key,
                keysClaimed = result.claimedEd25519Key?.let { mapOf("ed25519" to it) },
                forwardingCurve25519KeyChain = result.forwardingCurve25519KeyChain
        )
        val adapter = MoshiProvider.providesMoshi().adapter(OlmDecryptionResult::class.java)
        decryptionResultJson = adapter.toJson(decryptionResult)
        decryptionErrorCode = null
        decryptionErrorReason = null

        // If we have an EventInsertEntity for the eventId we make sures it can be processed now.
        realm.where(EventInsertEntity::class.java)
                .equalTo(EventInsertEntityFields.EVENT_ID, eventId)
                .findFirst()
                ?.canBeProcessed = true
    }

    fun isThread(): Boolean = rootThreadEventId != null
}<|MERGE_RESOLUTION|>--- conflicted
+++ resolved
@@ -41,18 +41,12 @@
                                 var unsignedData: String? = null,
                                 var redacts: String? = null,
                                 var decryptionResultJson: String? = null,
-<<<<<<< HEAD
-                                var decryptionErrorCode: String? = null,
-                                var decryptionErrorReason: String? = null,
                                 var ageLocalTs: Long? = null,
                                 // Thread related, no need to create a new Entity for performance
                                 @Index var isRootThread: Boolean = false,
                                 @Index var rootThreadEventId: String? = null,
                                 var numberOfThreads: Int = 0,
                                 var threadSummaryLatestMessage: TimelineEventEntity? = null
-=======
-                                var ageLocalTs: Long? = null
->>>>>>> 401479f1
 ) : RealmObject() {
 
     private var sendStateStr: String = SendState.UNKNOWN.name
@@ -65,7 +59,6 @@
             sendStateStr = value.name
         }
 
-<<<<<<< HEAD
     private var threadNotificationStateStr: String = ThreadNotificationState.NO_NEW_MESSAGE.name
     var threadNotificationState: ThreadNotificationState
         get() {
@@ -73,7 +66,8 @@
         }
         set(value) {
             threadNotificationStateStr = value.name
-=======
+        }
+
     var decryptionErrorCode: String? = null
         set(value) {
             if (value != field) field = value
@@ -82,7 +76,6 @@
     var decryptionErrorReason: String? = null
         set(value) {
             if (value != field) field = value
->>>>>>> 401479f1
         }
 
     companion object
