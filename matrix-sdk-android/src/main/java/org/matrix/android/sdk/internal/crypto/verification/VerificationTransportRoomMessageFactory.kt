/*
 * Copyright (c) 2021 The Matrix.org Foundation C.I.C.
 *
 * Licensed under the Apache License, Version 2.0 (the "License");
 * you may not use this file except in compliance with the License.
 * You may obtain a copy of the License at
 *
 *     http://www.apache.org/licenses/LICENSE-2.0
 *
 * Unless required by applicable law or agreed to in writing, software
 * distributed under the License is distributed on an "AS IS" BASIS,
 * WITHOUT WARRANTIES OR CONDITIONS OF ANY KIND, either express or implied.
 * See the License for the specific language governing permissions and
 * limitations under the License.
 */

package org.matrix.android.sdk.internal.crypto.verification

import kotlinx.coroutines.CoroutineScope
import org.matrix.android.sdk.internal.crypto.tasks.SendVerificationMessageTask
import org.matrix.android.sdk.internal.di.DeviceId
import org.matrix.android.sdk.internal.di.UserId
import org.matrix.android.sdk.internal.session.room.send.LocalEchoEventFactory
<<<<<<< HEAD
=======
import org.matrix.android.sdk.internal.task.TaskExecutor
import org.matrix.android.sdk.internal.util.time.Clock
>>>>>>> 04cadb94
import javax.inject.Inject

internal class VerificationTransportRoomMessageFactory @Inject constructor(
        private val sendVerificationMessageTask: SendVerificationMessageTask,
        @UserId
        private val userId: String,
        @DeviceId
        private val deviceId: String?,
        private val localEchoEventFactory: LocalEchoEventFactory,
<<<<<<< HEAD
        private val cryptoCoroutineScope: CoroutineScope,
=======
        private val taskExecutor: TaskExecutor,
        private val clock: Clock,
>>>>>>> 04cadb94
) {

    fun createTransport(roomId: String, tx: DefaultVerificationTransaction?): VerificationTransportRoomMessage {
        return VerificationTransportRoomMessage(
<<<<<<< HEAD
                sendVerificationMessageTask = sendVerificationMessageTask,
                userId = userId,
                userDeviceId = deviceId,
                roomId = roomId,
                localEchoEventFactory = localEchoEventFactory,
                tx = tx,
                cryptoCoroutineScope
=======
                workManagerProvider,
                sessionId,
                userId,
                deviceId,
                roomId,
                localEchoEventFactory,
                tx,
                taskExecutor.executorScope,
                clock
>>>>>>> 04cadb94
        )
    }
}<|MERGE_RESOLUTION|>--- conflicted
+++ resolved
@@ -21,11 +21,7 @@
 import org.matrix.android.sdk.internal.di.DeviceId
 import org.matrix.android.sdk.internal.di.UserId
 import org.matrix.android.sdk.internal.session.room.send.LocalEchoEventFactory
-<<<<<<< HEAD
-=======
-import org.matrix.android.sdk.internal.task.TaskExecutor
 import org.matrix.android.sdk.internal.util.time.Clock
->>>>>>> 04cadb94
 import javax.inject.Inject
 
 internal class VerificationTransportRoomMessageFactory @Inject constructor(
@@ -35,35 +31,20 @@
         @DeviceId
         private val deviceId: String?,
         private val localEchoEventFactory: LocalEchoEventFactory,
-<<<<<<< HEAD
         private val cryptoCoroutineScope: CoroutineScope,
-=======
-        private val taskExecutor: TaskExecutor,
         private val clock: Clock,
->>>>>>> 04cadb94
 ) {
 
     fun createTransport(roomId: String, tx: DefaultVerificationTransaction?): VerificationTransportRoomMessage {
         return VerificationTransportRoomMessage(
-<<<<<<< HEAD
                 sendVerificationMessageTask = sendVerificationMessageTask,
                 userId = userId,
                 userDeviceId = deviceId,
                 roomId = roomId,
                 localEchoEventFactory = localEchoEventFactory,
                 tx = tx,
-                cryptoCoroutineScope
-=======
-                workManagerProvider,
-                sessionId,
-                userId,
-                deviceId,
-                roomId,
-                localEchoEventFactory,
-                tx,
-                taskExecutor.executorScope,
-                clock
->>>>>>> 04cadb94
+                cryptoCoroutineScope = cryptoCoroutineScope,
+                clock = clock,
         )
     }
 }