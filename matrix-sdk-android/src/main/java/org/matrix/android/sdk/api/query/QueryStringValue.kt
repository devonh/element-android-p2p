/*
 * Copyright 2020 The Matrix.org Foundation C.I.C.
 *
 * Licensed under the Apache License, Version 2.0 (the "License");
 * you may not use this file except in compliance with the License.
 * You may obtain a copy of the License at
 *
 * http://www.apache.org/licenses/LICENSE-2.0
 *
 * Unless required by applicable law or agreed to in writing, software
 * distributed under the License is distributed on an "AS IS" BASIS,
 * WITHOUT WARRANTIES OR CONDITIONS OF ANY KIND, either express or implied.
 * See the License for the specific language governing permissions and
 * limitations under the License.
 */

package org.matrix.android.sdk.api.query

/**
 * Only a subset of [QueryStringValue] are applicable to query the `stateKey` of a state event.
 */
sealed interface QueryStateEventValue

/**
 * Basic query language. All these cases are mutually exclusive.
 */
sealed interface QueryStringValue {
    /**
     * No condition, i.e. there will be no test on the tested field.
     */
    object NoCondition : QueryStringValue

    /**
     * The tested field has to be null.
     */
    object IsNull : QueryStringValue
<<<<<<< HEAD

    /**
     * The tested field has to be not null.
     */
    object IsNotNull : QueryStringValue, QueryStateEventValue

    /**
     * The tested field has to be empty.
     */
    object IsEmpty : QueryStringValue, QueryStateEventValue

    /**
     * The tested field has to be not empty.
     */
    object IsNotEmpty : QueryStringValue, QueryStateEventValue

    /**
=======

    /**
     * The tested field has to be not null.
     */
    object IsNotNull : QueryStringValue, QueryStateEventValue

    /**
     * The tested field has to be empty.
     */
    object IsEmpty : QueryStringValue, QueryStateEventValue

    /**
     * The tested field has to be not empty.
     */
    object IsNotEmpty : QueryStringValue, QueryStateEventValue

    /**
>>>>>>> aa427460
     * Interface to check String content.
     */
    sealed interface ContentQueryStringValue : QueryStringValue, QueryStateEventValue {
        val string: String
        val case: Case
    }

    /**
     * The tested field must match the [string].
     */
    data class Equals(override val string: String, override val case: Case = Case.SENSITIVE) : ContentQueryStringValue

    /**
     * The tested field must contain the [string].
     */
    data class Contains(override val string: String, override val case: Case = Case.SENSITIVE) : ContentQueryStringValue

    /**
<<<<<<< HEAD
=======
     * The tested field must not contain the [string].
     */
    data class NotContains(override val string: String, override val case: Case = Case.SENSITIVE) : ContentQueryStringValue

    /**
>>>>>>> aa427460
     * Case enum for [ContentQueryStringValue].
     */
    enum class Case {
        /**
         * Match query sensitive to case.
         */
        SENSITIVE,

        /**
         * Match query insensitive to case, this only works for Latin-1 character sets.
         */
        INSENSITIVE,

        /**
         * Match query with input normalized (case insensitive).
         * Works around Realms inability to sort or filter by case for non Latin-1 character sets.
         * Expects the target field to contain normalized data.
         *
         * @see org.matrix.android.sdk.internal.util.Normalizer.normalize
         */
        NORMALIZED
    }
}

internal fun QueryStringValue.isNormalized() = this is QueryStringValue.ContentQueryStringValue && case == QueryStringValue.Case.NORMALIZED<|MERGE_RESOLUTION|>--- conflicted
+++ resolved
@@ -34,7 +34,6 @@
      * The tested field has to be null.
      */
     object IsNull : QueryStringValue
-<<<<<<< HEAD
 
     /**
      * The tested field has to be not null.
@@ -52,25 +51,6 @@
     object IsNotEmpty : QueryStringValue, QueryStateEventValue
 
     /**
-=======
-
-    /**
-     * The tested field has to be not null.
-     */
-    object IsNotNull : QueryStringValue, QueryStateEventValue
-
-    /**
-     * The tested field has to be empty.
-     */
-    object IsEmpty : QueryStringValue, QueryStateEventValue
-
-    /**
-     * The tested field has to be not empty.
-     */
-    object IsNotEmpty : QueryStringValue, QueryStateEventValue
-
-    /**
->>>>>>> aa427460
      * Interface to check String content.
      */
     sealed interface ContentQueryStringValue : QueryStringValue, QueryStateEventValue {
@@ -89,14 +69,11 @@
     data class Contains(override val string: String, override val case: Case = Case.SENSITIVE) : ContentQueryStringValue
 
     /**
-<<<<<<< HEAD
-=======
      * The tested field must not contain the [string].
      */
     data class NotContains(override val string: String, override val case: Case = Case.SENSITIVE) : ContentQueryStringValue
 
     /**
->>>>>>> aa427460
      * Case enum for [ContentQueryStringValue].
      */
     enum class Case {
