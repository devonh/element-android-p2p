--- conflicted
+++ resolved
@@ -34,10 +34,7 @@
 import org.matrix.android.sdk.internal.crypto.store.db.migration.MigrateCryptoTo015
 import org.matrix.android.sdk.internal.crypto.store.db.migration.MigrateCryptoTo016
 import org.matrix.android.sdk.internal.crypto.store.db.migration.MigrateCryptoTo017
-<<<<<<< HEAD
-=======
 import org.matrix.android.sdk.internal.crypto.store.db.migration.MigrateCryptoTo018
->>>>>>> aa427460
 import org.matrix.android.sdk.internal.util.database.MatrixRealmMigration
 import org.matrix.android.sdk.internal.util.time.Clock
 import javax.inject.Inject
@@ -52,11 +49,7 @@
         private val clock: Clock,
 ) : MatrixRealmMigration(
         dbName = "Crypto",
-<<<<<<< HEAD
-        schemaVersion = 17L,
-=======
         schemaVersion = 18L,
->>>>>>> aa427460
 ) {
     /**
      * Forces all RealmCryptoStoreMigration instances to be equal.
@@ -83,9 +76,6 @@
         if (oldVersion < 15) MigrateCryptoTo015(realm).perform()
         if (oldVersion < 16) MigrateCryptoTo016(realm).perform()
         if (oldVersion < 17) MigrateCryptoTo017(realm).perform()
-<<<<<<< HEAD
-=======
         if (oldVersion < 18) MigrateCryptoTo018(realm).perform()
->>>>>>> aa427460
     }
 }