/*
 * Copyright 2020 The Matrix.org Foundation C.I.C.
 *
 * Licensed under the Apache License, Version 2.0 (the "License");
 * you may not use this file except in compliance with the License.
 * You may obtain a copy of the License at
 *
 *     http://www.apache.org/licenses/LICENSE-2.0
 *
 * Unless required by applicable law or agreed to in writing, software
 * distributed under the License is distributed on an "AS IS" BASIS,
 * WITHOUT WARRANTIES OR CONDITIONS OF ANY KIND, either express or implied.
 * See the License for the specific language governing permissions and
 * limitations under the License.
 */

package org.matrix.android.sdk.internal.crypto.algorithms.megolm

import dagger.Lazy
<<<<<<< HEAD
import org.matrix.android.sdk.api.MatrixConfiguration
=======
import org.matrix.android.sdk.api.crypto.MXCryptoConfig
import org.matrix.android.sdk.api.extensions.orFalse
>>>>>>> aa427460
import org.matrix.android.sdk.api.logger.LoggerTag
import org.matrix.android.sdk.api.session.crypto.MXCryptoError
import org.matrix.android.sdk.api.session.crypto.NewSessionListener
import org.matrix.android.sdk.api.session.crypto.model.ForwardedRoomKeyContent
import org.matrix.android.sdk.api.session.crypto.model.MXEventDecryptionResult
import org.matrix.android.sdk.api.session.events.model.Event
import org.matrix.android.sdk.api.session.events.model.EventType
import org.matrix.android.sdk.api.session.events.model.content.EncryptedEventContent
import org.matrix.android.sdk.api.session.events.model.content.RoomKeyContent
import org.matrix.android.sdk.api.session.events.model.toModel
import org.matrix.android.sdk.internal.crypto.MXOlmDevice
import org.matrix.android.sdk.internal.crypto.OutgoingKeyRequestManager
import org.matrix.android.sdk.internal.crypto.algorithms.IMXDecrypting
import org.matrix.android.sdk.internal.crypto.keysbackup.DefaultKeysBackupService
import org.matrix.android.sdk.internal.crypto.store.IMXCryptoStore
import org.matrix.android.sdk.internal.session.StreamEventsManager
<<<<<<< HEAD
=======
import org.matrix.android.sdk.internal.util.time.Clock
>>>>>>> aa427460
import timber.log.Timber

private val loggerTag = LoggerTag("MXMegolmDecryption", LoggerTag.CRYPTO)

internal class MXMegolmDecryption(
        private val olmDevice: MXOlmDevice,
<<<<<<< HEAD
        private val outgoingKeyRequestManager: OutgoingKeyRequestManager,
        private val cryptoStore: IMXCryptoStore,
        private val matrixConfiguration: MatrixConfiguration,
        private val liveEventManager: Lazy<StreamEventsManager>
=======
        private val myUserId: String,
        private val outgoingKeyRequestManager: OutgoingKeyRequestManager,
        private val cryptoStore: IMXCryptoStore,
        private val liveEventManager: Lazy<StreamEventsManager>,
        private val unrequestedForwardManager: UnRequestedForwardManager,
        private val cryptoConfig: MXCryptoConfig,
        private val clock: Clock,
>>>>>>> aa427460
) : IMXDecrypting {

    var newSessionListener: NewSessionListener? = null

    /**
     * Events which we couldn't decrypt due to unknown sessions / indexes: map from
     * senderKey|sessionId to timelines to list of MatrixEvents.
     */
//    private var pendingEvents: MutableMap<String /* senderKey|sessionId */, MutableMap<String /* timelineId */, MutableList<Event>>> = HashMap()

    @Throws(MXCryptoError::class)
    override suspend fun decryptEvent(event: Event, timeline: String): MXEventDecryptionResult {
        return decryptEvent(event, timeline, true)
    }

    @Throws(MXCryptoError::class)
    private suspend fun decryptEvent(event: Event, timeline: String, requestKeysOnFail: Boolean): MXEventDecryptionResult {
        Timber.tag(loggerTag.value).v("decryptEvent ${event.eventId}, requestKeysOnFail:$requestKeysOnFail")
        if (event.roomId.isNullOrBlank()) {
            throw MXCryptoError.Base(MXCryptoError.ErrorType.MISSING_FIELDS, MXCryptoError.MISSING_FIELDS_REASON)
        }

        val encryptedEventContent = event.content.toModel<EncryptedEventContent>()
                ?: throw MXCryptoError.Base(MXCryptoError.ErrorType.MISSING_FIELDS, MXCryptoError.MISSING_FIELDS_REASON)

        if (encryptedEventContent.senderKey.isNullOrBlank() ||
                encryptedEventContent.sessionId.isNullOrBlank() ||
                encryptedEventContent.ciphertext.isNullOrBlank()) {
            throw MXCryptoError.Base(MXCryptoError.ErrorType.MISSING_FIELDS, MXCryptoError.MISSING_FIELDS_REASON)
        }

        return runCatching {
            olmDevice.decryptGroupMessage(
                    encryptedEventContent.ciphertext,
                    event.roomId,
                    timeline,
                    eventId = event.eventId.orEmpty(),
                    encryptedEventContent.sessionId,
                    encryptedEventContent.senderKey
            )
        }
                .fold(
                        { olmDecryptionResult ->
                            // the decryption succeeds
                            if (olmDecryptionResult.payload != null) {
                                MXEventDecryptionResult(
                                        clearEvent = olmDecryptionResult.payload,
                                        senderCurve25519Key = olmDecryptionResult.senderKey,
                                        claimedEd25519Key = olmDecryptionResult.keysClaimed?.get("ed25519"),
                                        forwardingCurve25519KeyChain = olmDecryptionResult.forwardingCurve25519KeyChain
<<<<<<< HEAD
                                                .orEmpty()
=======
                                                .orEmpty(),
                                        isSafe = olmDecryptionResult.isSafe.orFalse()
>>>>>>> aa427460
                                ).also {
                                    liveEventManager.get().dispatchLiveEventDecrypted(event, it)
                                }
                            } else {
                                throw MXCryptoError.Base(MXCryptoError.ErrorType.MISSING_FIELDS, MXCryptoError.MISSING_FIELDS_REASON)
                            }
                        },
                        { throwable ->
                            liveEventManager.get().dispatchLiveEventDecryptionFailed(event, throwable)
                            if (throwable is MXCryptoError.OlmError) {
                                // TODO Check the value of .message
                                if (throwable.olmException.message == "UNKNOWN_MESSAGE_INDEX") {
                                    // So we know that session, but it's ratcheted and we can't decrypt at that index

                                    if (requestKeysOnFail) {
                                        requestKeysForEvent(event)
                                    }
                                    // Check if partially withheld
                                    val withHeldInfo = cryptoStore.getWithHeldMegolmSession(event.roomId, encryptedEventContent.sessionId)
                                    if (withHeldInfo != null) {
                                        // Encapsulate as withHeld exception
                                        throw MXCryptoError.Base(
                                                MXCryptoError.ErrorType.KEYS_WITHHELD,
                                                withHeldInfo.code?.value ?: "",
                                                withHeldInfo.reason
                                        )
                                    }

                                    throw MXCryptoError.Base(
                                            MXCryptoError.ErrorType.UNKNOWN_MESSAGE_INDEX,
                                            "UNKNOWN_MESSAGE_INDEX",
                                            null
                                    )
                                }

                                val reason = String.format(MXCryptoError.OLM_REASON, throwable.olmException.message)
                                val detailedReason = String.format(MXCryptoError.DETAILED_OLM_REASON, encryptedEventContent.ciphertext, reason)

                                throw MXCryptoError.Base(
                                        MXCryptoError.ErrorType.OLM,
                                        reason,
                                        detailedReason
                                )
                            }
                            if (throwable is MXCryptoError.Base) {
                                if (throwable.errorType == MXCryptoError.ErrorType.UNKNOWN_INBOUND_SESSION_ID) {
                                    // Check if it was withheld by sender to enrich error code
                                    val withHeldInfo = cryptoStore.getWithHeldMegolmSession(event.roomId, encryptedEventContent.sessionId)
                                    if (withHeldInfo != null) {
                                        if (requestKeysOnFail) {
                                            requestKeysForEvent(event)
                                        }
                                        // Encapsulate as withHeld exception
                                        throw MXCryptoError.Base(
                                                MXCryptoError.ErrorType.KEYS_WITHHELD,
                                                withHeldInfo.code?.value ?: "",
                                                withHeldInfo.reason
                                        )
                                    }

                                    if (requestKeysOnFail) {
                                        requestKeysForEvent(event)
                                    }
                                }
                            }
                            throw throwable
                        }
                )
    }

    /**
     * Helper for the real decryptEvent and for _retryDecryption. If
     * requestKeysOnFail is true, we'll send an m.room_key_request when we fail
     * to decrypt the event due to missing megolm keys.
     *
     * @param event the event
     */
    private fun requestKeysForEvent(event: Event) {
        outgoingKeyRequestManager.requestKeyForEvent(event, false)
    }

    /**
     * Handle a key event.
     *
     * @param event the key event.
     * @param defaultKeysBackupService the keys backup service
     */
<<<<<<< HEAD
    override fun onRoomKeyEvent(event: Event, defaultKeysBackupService: DefaultKeysBackupService) {
        Timber.tag(loggerTag.value).v("onRoomKeyEvent()")
=======
    override fun onRoomKeyEvent(event: Event, defaultKeysBackupService: DefaultKeysBackupService, forceAccept: Boolean) {
        Timber.tag(loggerTag.value).v("onRoomKeyEvent(${event.getSenderKey()})")
>>>>>>> aa427460
        var exportFormat = false
        val roomKeyContent = event.getDecryptedContent()?.toModel<RoomKeyContent>() ?: return

        val eventSenderKey: String = event.getSenderKey() ?: return Unit.also {
            Timber.tag(loggerTag.value).e("onRoom Key/Forward Event() : event is missing sender_key field")
        }

        // this device might not been downloaded now?
        val fromDevice = cryptoStore.deviceWithIdentityKey(eventSenderKey)

        lateinit var sessionInitiatorSenderKey: String
        val trusted: Boolean

        var keysClaimed: MutableMap<String, String> = HashMap()
        val forwardingCurve25519KeyChain: MutableList<String> = ArrayList()

        if (roomKeyContent.roomId.isNullOrEmpty() || roomKeyContent.sessionId.isNullOrEmpty() || roomKeyContent.sessionKey.isNullOrEmpty()) {
            Timber.tag(loggerTag.value).e("onRoomKeyEvent() :  Key event is missing fields")
            return
        }
<<<<<<< HEAD
        if (event.getClearType() == EventType.FORWARDED_ROOM_KEY) {
=======
        if (event.getDecryptedType() == EventType.FORWARDED_ROOM_KEY) {
>>>>>>> aa427460
            if (!cryptoStore.isKeyGossipingEnabled()) {
                Timber.tag(loggerTag.value)
                        .i("onRoomKeyEvent(), ignore forward adding as per crypto config : ${roomKeyContent.roomId}|${roomKeyContent.sessionId}")
                return
            }
            Timber.tag(loggerTag.value).i("onRoomKeyEvent(), forward adding key : ${roomKeyContent.roomId}|${roomKeyContent.sessionId}")
<<<<<<< HEAD
            val forwardedRoomKeyContent = event.getClearContent().toModel<ForwardedRoomKeyContent>()
=======
            val forwardedRoomKeyContent = event.getDecryptedContent()?.toModel<ForwardedRoomKeyContent>()
>>>>>>> aa427460
                    ?: return

            forwardedRoomKeyContent.forwardingCurve25519KeyChain?.let {
                forwardingCurve25519KeyChain.addAll(it)
            }

<<<<<<< HEAD
            if (senderKey == null) {
                Timber.tag(loggerTag.value).e("onRoomKeyEvent() : event is missing sender_key field")
                return
            }

            forwardingCurve25519KeyChain.add(senderKey)

            exportFormat = true
            senderKey = forwardedRoomKeyContent.senderKey
            if (null == senderKey) {
                Timber.tag(loggerTag.value).e("onRoomKeyEvent() : forwarded_room_key event is missing sender_key field")
                return
=======
            forwardingCurve25519KeyChain.add(eventSenderKey)

            exportFormat = true
            sessionInitiatorSenderKey = forwardedRoomKeyContent.senderKey ?: return Unit.also {
                Timber.tag(loggerTag.value).e("onRoomKeyEvent() : forwarded_room_key event is missing sender_key field")
>>>>>>> aa427460
            }

            if (null == forwardedRoomKeyContent.senderClaimedEd25519Key) {
                Timber.tag(loggerTag.value).e("forwarded_room_key_event is missing sender_claimed_ed25519_key field")
                return
            }

            keysClaimed["ed25519"] = forwardedRoomKeyContent.senderClaimedEd25519Key
<<<<<<< HEAD
        } else {
            Timber.tag(loggerTag.value).i("onRoomKeyEvent(), Adding key : ${roomKeyContent.roomId}|${roomKeyContent.sessionId}")
            if (null == senderKey) {
                Timber.tag(loggerTag.value).e("## onRoomKeyEvent() : key event has no sender key (not encrypted?)")
=======

            // checking if was requested once.
            // should we check if the request is sort of active?
            val wasNotRequested = cryptoStore.getOutgoingRoomKeyRequest(
                    roomId = forwardedRoomKeyContent.roomId.orEmpty(),
                    sessionId = forwardedRoomKeyContent.sessionId.orEmpty(),
                    algorithm = forwardedRoomKeyContent.algorithm.orEmpty(),
                    senderKey = forwardedRoomKeyContent.senderKey.orEmpty(),
            ).isEmpty()

            trusted = false

            if (!forceAccept && wasNotRequested) {
//                val senderId = cryptoStore.deviceWithIdentityKey(event.getSenderKey().orEmpty())?.userId.orEmpty()
                unrequestedForwardManager.onUnRequestedKeyForward(roomKeyContent.roomId, event, clock.epochMillis())
                // Ignore unsolicited
                Timber.tag(loggerTag.value).w("Ignoring forwarded_room_key_event for ${roomKeyContent.sessionId} that was not requested")
>>>>>>> aa427460
                return
            }

            // Check who sent the request, as we requested we have the device keys (no need to download)
            val sessionThatIsSharing = cryptoStore.deviceWithIdentityKey(eventSenderKey)
            if (sessionThatIsSharing == null) {
                Timber.tag(loggerTag.value).w("Ignoring forwarded_room_key from unknown device with identity $eventSenderKey")
                return
            }
            val isOwnDevice = myUserId == sessionThatIsSharing.userId
            val isDeviceVerified = sessionThatIsSharing.isVerified
            val isFromSessionInitiator = sessionThatIsSharing.identityKey() == sessionInitiatorSenderKey

            val isLegitForward = (isOwnDevice && isDeviceVerified) ||
                    (!cryptoConfig.limitRoomKeyRequestsToMyDevices && isFromSessionInitiator)

            val shouldAcceptForward = forceAccept || isLegitForward

            if (!shouldAcceptForward) {
                Timber.tag(loggerTag.value)
                        .w("Ignoring forwarded_room_key device:$eventSenderKey, ownVerified:{$isOwnDevice&&$isDeviceVerified}, fromInitiator:$isFromSessionInitiator")
                return
            }
        } else {
            // It's a m.room_key so safe
            trusted = true
            sessionInitiatorSenderKey = eventSenderKey
            Timber.tag(loggerTag.value).i("onRoomKeyEvent(), Adding key : ${roomKeyContent.roomId}|${roomKeyContent.sessionId}")
            // inherit the claimed ed25519 key from the setup message
            keysClaimed = event.getKeysClaimed().toMutableMap()
        }

        Timber.tag(loggerTag.value).i("onRoomKeyEvent addInboundGroupSession ${roomKeyContent.sessionId}")
        val addSessionResult = olmDevice.addInboundGroupSession(
                sessionId = roomKeyContent.sessionId,
                sessionKey = roomKeyContent.sessionKey,
                roomId = roomKeyContent.roomId,
<<<<<<< HEAD
                senderKey = senderKey,
                forwardingCurve25519KeyChain = forwardingCurve25519KeyChain,
                keysClaimed = keysClaimed,
                exportFormat = exportFormat,
                sharedHistory = roomKeyContent.getSharedKey()
        )
=======
                senderKey = sessionInitiatorSenderKey,
                forwardingCurve25519KeyChain = forwardingCurve25519KeyChain,
                keysClaimed = keysClaimed,
                exportFormat = exportFormat,
                sharedHistory = roomKeyContent.getSharedKey(),
                trusted = trusted
        ).also {
            Timber.tag(loggerTag.value).v(".. onRoomKeyEvent addInboundGroupSession ${roomKeyContent.sessionId} result: $it")
        }
>>>>>>> aa427460

        when (addSessionResult) {
            is MXOlmDevice.AddSessionResult.Imported -> addSessionResult.ratchetIndex
            is MXOlmDevice.AddSessionResult.NotImportedHigherIndex -> addSessionResult.newIndex
            else -> null
        }?.let { index ->
            if (event.getClearType() == EventType.FORWARDED_ROOM_KEY) {
<<<<<<< HEAD
                val fromDevice = (event.content?.get("sender_key") as? String)?.let { senderDeviceIdentityKey ->
                    cryptoStore.getUserDeviceList(event.senderId ?: "")
                            ?.firstOrNull {
                                it.identityKey() == senderDeviceIdentityKey
                            }
                }?.deviceId

=======
>>>>>>> aa427460
                outgoingKeyRequestManager.onRoomKeyForwarded(
                        sessionId = roomKeyContent.sessionId,
                        algorithm = roomKeyContent.algorithm ?: "",
                        roomId = roomKeyContent.roomId,
<<<<<<< HEAD
                        senderKey = senderKey,
                        fromIndex = index,
                        fromDevice = fromDevice,
=======
                        senderKey = sessionInitiatorSenderKey,
                        fromIndex = index,
                        fromDevice = fromDevice?.deviceId,
>>>>>>> aa427460
                        event = event
                )

                cryptoStore.saveIncomingForwardKeyAuditTrail(
                        roomId = roomKeyContent.roomId,
                        sessionId = roomKeyContent.sessionId,
<<<<<<< HEAD
                        senderKey = senderKey,
                        algorithm = roomKeyContent.algorithm ?: "",
                        userId = event.senderId ?: "",
                        deviceId = fromDevice ?: "",
=======
                        senderKey = sessionInitiatorSenderKey,
                        algorithm = roomKeyContent.algorithm ?: "",
                        userId = event.senderId.orEmpty(),
                        deviceId = fromDevice?.deviceId.orEmpty(),
>>>>>>> aa427460
                        chainIndex = index.toLong()
                )

                // The index is used to decide if we cancel sent request or if we wait for a better key
<<<<<<< HEAD
                outgoingKeyRequestManager.postCancelRequestForSessionIfNeeded(roomKeyContent.sessionId, roomKeyContent.roomId, senderKey, index)
            }
        }

        if (addSessionResult is MXOlmDevice.AddSessionResult.Imported) {
            Timber.tag(loggerTag.value)
                    .d("onRoomKeyEvent(${event.getClearType()}) : Added megolm session ${roomKeyContent.sessionId} in ${roomKeyContent.roomId}")
            defaultKeysBackupService.maybeBackupKeys()

            onNewSession(roomKeyContent.roomId, senderKey, roomKeyContent.sessionId)
=======
                outgoingKeyRequestManager.postCancelRequestForSessionIfNeeded(roomKeyContent.sessionId, roomKeyContent.roomId, sessionInitiatorSenderKey, index)
            }
        }

        if (addSessionResult is MXOlmDevice.AddSessionResult.Imported) {
            Timber.tag(loggerTag.value)
                    .d("onRoomKeyEvent(${event.getClearType()}) : Added megolm session ${roomKeyContent.sessionId} in ${roomKeyContent.roomId}")
            defaultKeysBackupService.maybeBackupKeys()

            onNewSession(roomKeyContent.roomId, sessionInitiatorSenderKey, roomKeyContent.sessionId)
>>>>>>> aa427460
        }
    }

    /**
     * Returns boolean shared key flag, if enabled with respect to matrix configuration.
     */
    private fun RoomKeyContent.getSharedKey(): Boolean {
        if (!cryptoStore.isShareKeysOnInviteEnabled()) return false
        return sharedHistory ?: false
    }

    /**
     * Check if the some messages can be decrypted with a new session.
     *
     * @param roomId the room id where the new Megolm session has been created for, may be null when importing from external sessions
     * @param senderKey the session sender key
     * @param sessionId the session id
     */
    fun onNewSession(roomId: String?, senderKey: String, sessionId: String) {
        Timber.tag(loggerTag.value).v("ON NEW SESSION $sessionId - $senderKey")
        newSessionListener?.onNewSession(roomId, senderKey, sessionId)
    }
}<|MERGE_RESOLUTION|>--- conflicted
+++ resolved
@@ -17,12 +17,8 @@
 package org.matrix.android.sdk.internal.crypto.algorithms.megolm
 
 import dagger.Lazy
-<<<<<<< HEAD
-import org.matrix.android.sdk.api.MatrixConfiguration
-=======
 import org.matrix.android.sdk.api.crypto.MXCryptoConfig
 import org.matrix.android.sdk.api.extensions.orFalse
->>>>>>> aa427460
 import org.matrix.android.sdk.api.logger.LoggerTag
 import org.matrix.android.sdk.api.session.crypto.MXCryptoError
 import org.matrix.android.sdk.api.session.crypto.NewSessionListener
@@ -39,22 +35,13 @@
 import org.matrix.android.sdk.internal.crypto.keysbackup.DefaultKeysBackupService
 import org.matrix.android.sdk.internal.crypto.store.IMXCryptoStore
 import org.matrix.android.sdk.internal.session.StreamEventsManager
-<<<<<<< HEAD
-=======
 import org.matrix.android.sdk.internal.util.time.Clock
->>>>>>> aa427460
 import timber.log.Timber
 
 private val loggerTag = LoggerTag("MXMegolmDecryption", LoggerTag.CRYPTO)
 
 internal class MXMegolmDecryption(
         private val olmDevice: MXOlmDevice,
-<<<<<<< HEAD
-        private val outgoingKeyRequestManager: OutgoingKeyRequestManager,
-        private val cryptoStore: IMXCryptoStore,
-        private val matrixConfiguration: MatrixConfiguration,
-        private val liveEventManager: Lazy<StreamEventsManager>
-=======
         private val myUserId: String,
         private val outgoingKeyRequestManager: OutgoingKeyRequestManager,
         private val cryptoStore: IMXCryptoStore,
@@ -62,7 +49,6 @@
         private val unrequestedForwardManager: UnRequestedForwardManager,
         private val cryptoConfig: MXCryptoConfig,
         private val clock: Clock,
->>>>>>> aa427460
 ) : IMXDecrypting {
 
     var newSessionListener: NewSessionListener? = null
@@ -113,12 +99,8 @@
                                         senderCurve25519Key = olmDecryptionResult.senderKey,
                                         claimedEd25519Key = olmDecryptionResult.keysClaimed?.get("ed25519"),
                                         forwardingCurve25519KeyChain = olmDecryptionResult.forwardingCurve25519KeyChain
-<<<<<<< HEAD
-                                                .orEmpty()
-=======
                                                 .orEmpty(),
                                         isSafe = olmDecryptionResult.isSafe.orFalse()
->>>>>>> aa427460
                                 ).also {
                                     liveEventManager.get().dispatchLiveEventDecrypted(event, it)
                                 }
@@ -206,13 +188,8 @@
      * @param event the key event.
      * @param defaultKeysBackupService the keys backup service
      */
-<<<<<<< HEAD
-    override fun onRoomKeyEvent(event: Event, defaultKeysBackupService: DefaultKeysBackupService) {
-        Timber.tag(loggerTag.value).v("onRoomKeyEvent()")
-=======
     override fun onRoomKeyEvent(event: Event, defaultKeysBackupService: DefaultKeysBackupService, forceAccept: Boolean) {
         Timber.tag(loggerTag.value).v("onRoomKeyEvent(${event.getSenderKey()})")
->>>>>>> aa427460
         var exportFormat = false
         val roomKeyContent = event.getDecryptedContent()?.toModel<RoomKeyContent>() ?: return
 
@@ -233,48 +210,25 @@
             Timber.tag(loggerTag.value).e("onRoomKeyEvent() :  Key event is missing fields")
             return
         }
-<<<<<<< HEAD
-        if (event.getClearType() == EventType.FORWARDED_ROOM_KEY) {
-=======
         if (event.getDecryptedType() == EventType.FORWARDED_ROOM_KEY) {
->>>>>>> aa427460
             if (!cryptoStore.isKeyGossipingEnabled()) {
                 Timber.tag(loggerTag.value)
                         .i("onRoomKeyEvent(), ignore forward adding as per crypto config : ${roomKeyContent.roomId}|${roomKeyContent.sessionId}")
                 return
             }
             Timber.tag(loggerTag.value).i("onRoomKeyEvent(), forward adding key : ${roomKeyContent.roomId}|${roomKeyContent.sessionId}")
-<<<<<<< HEAD
-            val forwardedRoomKeyContent = event.getClearContent().toModel<ForwardedRoomKeyContent>()
-=======
             val forwardedRoomKeyContent = event.getDecryptedContent()?.toModel<ForwardedRoomKeyContent>()
->>>>>>> aa427460
                     ?: return
 
             forwardedRoomKeyContent.forwardingCurve25519KeyChain?.let {
                 forwardingCurve25519KeyChain.addAll(it)
             }
 
-<<<<<<< HEAD
-            if (senderKey == null) {
-                Timber.tag(loggerTag.value).e("onRoomKeyEvent() : event is missing sender_key field")
-                return
-            }
-
-            forwardingCurve25519KeyChain.add(senderKey)
-
-            exportFormat = true
-            senderKey = forwardedRoomKeyContent.senderKey
-            if (null == senderKey) {
-                Timber.tag(loggerTag.value).e("onRoomKeyEvent() : forwarded_room_key event is missing sender_key field")
-                return
-=======
             forwardingCurve25519KeyChain.add(eventSenderKey)
 
             exportFormat = true
             sessionInitiatorSenderKey = forwardedRoomKeyContent.senderKey ?: return Unit.also {
                 Timber.tag(loggerTag.value).e("onRoomKeyEvent() : forwarded_room_key event is missing sender_key field")
->>>>>>> aa427460
             }
 
             if (null == forwardedRoomKeyContent.senderClaimedEd25519Key) {
@@ -283,12 +237,6 @@
             }
 
             keysClaimed["ed25519"] = forwardedRoomKeyContent.senderClaimedEd25519Key
-<<<<<<< HEAD
-        } else {
-            Timber.tag(loggerTag.value).i("onRoomKeyEvent(), Adding key : ${roomKeyContent.roomId}|${roomKeyContent.sessionId}")
-            if (null == senderKey) {
-                Timber.tag(loggerTag.value).e("## onRoomKeyEvent() : key event has no sender key (not encrypted?)")
-=======
 
             // checking if was requested once.
             // should we check if the request is sort of active?
@@ -306,7 +254,6 @@
                 unrequestedForwardManager.onUnRequestedKeyForward(roomKeyContent.roomId, event, clock.epochMillis())
                 // Ignore unsolicited
                 Timber.tag(loggerTag.value).w("Ignoring forwarded_room_key_event for ${roomKeyContent.sessionId} that was not requested")
->>>>>>> aa427460
                 return
             }
 
@@ -344,14 +291,6 @@
                 sessionId = roomKeyContent.sessionId,
                 sessionKey = roomKeyContent.sessionKey,
                 roomId = roomKeyContent.roomId,
-<<<<<<< HEAD
-                senderKey = senderKey,
-                forwardingCurve25519KeyChain = forwardingCurve25519KeyChain,
-                keysClaimed = keysClaimed,
-                exportFormat = exportFormat,
-                sharedHistory = roomKeyContent.getSharedKey()
-        )
-=======
                 senderKey = sessionInitiatorSenderKey,
                 forwardingCurve25519KeyChain = forwardingCurve25519KeyChain,
                 keysClaimed = keysClaimed,
@@ -361,7 +300,6 @@
         ).also {
             Timber.tag(loggerTag.value).v(".. onRoomKeyEvent addInboundGroupSession ${roomKeyContent.sessionId} result: $it")
         }
->>>>>>> aa427460
 
         when (addSessionResult) {
             is MXOlmDevice.AddSessionResult.Imported -> addSessionResult.ratchetIndex
@@ -369,52 +307,28 @@
             else -> null
         }?.let { index ->
             if (event.getClearType() == EventType.FORWARDED_ROOM_KEY) {
-<<<<<<< HEAD
-                val fromDevice = (event.content?.get("sender_key") as? String)?.let { senderDeviceIdentityKey ->
-                    cryptoStore.getUserDeviceList(event.senderId ?: "")
-                            ?.firstOrNull {
-                                it.identityKey() == senderDeviceIdentityKey
-                            }
-                }?.deviceId
-
-=======
->>>>>>> aa427460
                 outgoingKeyRequestManager.onRoomKeyForwarded(
                         sessionId = roomKeyContent.sessionId,
                         algorithm = roomKeyContent.algorithm ?: "",
                         roomId = roomKeyContent.roomId,
-<<<<<<< HEAD
-                        senderKey = senderKey,
-                        fromIndex = index,
-                        fromDevice = fromDevice,
-=======
                         senderKey = sessionInitiatorSenderKey,
                         fromIndex = index,
                         fromDevice = fromDevice?.deviceId,
->>>>>>> aa427460
                         event = event
                 )
 
                 cryptoStore.saveIncomingForwardKeyAuditTrail(
                         roomId = roomKeyContent.roomId,
                         sessionId = roomKeyContent.sessionId,
-<<<<<<< HEAD
-                        senderKey = senderKey,
-                        algorithm = roomKeyContent.algorithm ?: "",
-                        userId = event.senderId ?: "",
-                        deviceId = fromDevice ?: "",
-=======
                         senderKey = sessionInitiatorSenderKey,
                         algorithm = roomKeyContent.algorithm ?: "",
                         userId = event.senderId.orEmpty(),
                         deviceId = fromDevice?.deviceId.orEmpty(),
->>>>>>> aa427460
                         chainIndex = index.toLong()
                 )
 
                 // The index is used to decide if we cancel sent request or if we wait for a better key
-<<<<<<< HEAD
-                outgoingKeyRequestManager.postCancelRequestForSessionIfNeeded(roomKeyContent.sessionId, roomKeyContent.roomId, senderKey, index)
+                outgoingKeyRequestManager.postCancelRequestForSessionIfNeeded(roomKeyContent.sessionId, roomKeyContent.roomId, sessionInitiatorSenderKey, index)
             }
         }
 
@@ -423,19 +337,7 @@
                     .d("onRoomKeyEvent(${event.getClearType()}) : Added megolm session ${roomKeyContent.sessionId} in ${roomKeyContent.roomId}")
             defaultKeysBackupService.maybeBackupKeys()
 
-            onNewSession(roomKeyContent.roomId, senderKey, roomKeyContent.sessionId)
-=======
-                outgoingKeyRequestManager.postCancelRequestForSessionIfNeeded(roomKeyContent.sessionId, roomKeyContent.roomId, sessionInitiatorSenderKey, index)
-            }
-        }
-
-        if (addSessionResult is MXOlmDevice.AddSessionResult.Imported) {
-            Timber.tag(loggerTag.value)
-                    .d("onRoomKeyEvent(${event.getClearType()}) : Added megolm session ${roomKeyContent.sessionId} in ${roomKeyContent.roomId}")
-            defaultKeysBackupService.maybeBackupKeys()
-
             onNewSession(roomKeyContent.roomId, sessionInitiatorSenderKey, roomKeyContent.sessionId)
->>>>>>> aa427460
         }
     }
 
