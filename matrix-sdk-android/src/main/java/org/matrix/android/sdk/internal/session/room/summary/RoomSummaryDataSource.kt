--- conflicted
+++ resolved
@@ -60,10 +60,7 @@
 internal class RoomSummaryDataSource @Inject constructor(
         @SessionDatabase private val monarchy: Monarchy,
         private val roomSummaryMapper: RoomSummaryMapper,
-<<<<<<< HEAD
-=======
         private val localRoomSummaryMapper: LocalRoomSummaryMapper,
->>>>>>> aa427460
         private val queryStringValueProcessor: QueryStringValueProcessor,
 ) {
 
@@ -102,8 +99,6 @@
         )
     }
 
-<<<<<<< HEAD
-=======
     fun getLocalRoomSummary(roomId: String): LocalRoomSummary? {
         return monarchy
                 .fetchCopyMap({
@@ -123,7 +118,6 @@
         }
     }
 
->>>>>>> aa427460
     fun getRoomSummariesLive(
             queryParams: RoomSummaryQueryParams,
             sortOrder: RoomSortOrder = RoomSortOrder.NONE
@@ -301,10 +295,7 @@
         val query = with(queryStringValueProcessor) {
             RoomSummaryEntity.where(realm)
                     .process(RoomSummaryEntityFields.ROOM_ID, QueryStringValue.IsNotEmpty)
-<<<<<<< HEAD
-=======
                     .process(RoomSummaryEntityFields.ROOM_ID, queryParams.roomId)
->>>>>>> aa427460
                     .process(queryParams.displayName.toDisplayNameField(), queryParams.displayName)
                     .process(RoomSummaryEntityFields.CANONICAL_ALIAS, queryParams.canonicalAlias)
                     .process(RoomSummaryEntityFields.MEMBERSHIP_STR, queryParams.memberships)
