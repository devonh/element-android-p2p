ext.versions = [

        'minSdk'            : 21,
        'compileSdk'        : 31,
        'targetSdk'         : 31,
        'sourceCompat'      : JavaVersion.VERSION_11,
        'targetCompat'      : JavaVersion.VERSION_11,
]

def gradle = "7.2.0"
// Ref: https://kotlinlang.org/releases.html
def kotlin = "1.6.21"
def kotlinCoroutines = "1.6.1"
def dagger = "2.42"
def retrofit = "2.9.0"
def arrow = "0.8.2"
def markwon = "4.6.2"
def moshi = "1.13.0"
def lifecycle = "2.4.1"
def flowBinding = "1.2.0"
def epoxy = "4.6.2"
def mavericks = "2.6.1"
def glide = "4.13.2"
def bigImageViewer = "1.8.1"
def jjwt = "0.11.5"
def vanniktechEmoji = "0.9.0"

// Testing
def mockk = "1.12.4"
def espresso = "3.4.0"
def androidxTest = "1.4.0"
def androidxOrchestrator = "1.4.1"


ext.libs = [
        gradle      : [
                'gradlePlugin'            : "com.android.tools.build:gradle:$gradle",
                'kotlinPlugin'            : "org.jetbrains.kotlin:kotlin-gradle-plugin:$kotlin",
                'hiltPlugin'              : "com.google.dagger:hilt-android-gradle-plugin:$dagger"

        ],
        jetbrains   : [
                'coroutinesCore'          : "org.jetbrains.kotlinx:kotlinx-coroutines-core:$kotlinCoroutines",
                'coroutinesAndroid'       : "org.jetbrains.kotlinx:kotlinx-coroutines-android:$kotlinCoroutines",
                'coroutinesTest'          : "org.jetbrains.kotlinx:kotlinx-coroutines-test:$kotlinCoroutines"
        ],
        androidx    : [
<<<<<<< HEAD
                'activity'                : "androidx.activity:activity:1.2.4",
                'appCompat'               : "androidx.appcompat:appcompat:1.4.0",
=======
                'appCompat'               : "androidx.appcompat:appcompat:1.4.1",
>>>>>>> f7303789
                'core'                    : "androidx.core:core-ktx:1.7.0",
                'recyclerview'            : "androidx.recyclerview:recyclerview:1.2.1",
                'exifinterface'           : "androidx.exifinterface:exifinterface:1.3.3",
                'fragmentKtx'             : "androidx.fragment:fragment-ktx:1.4.1",
                'constraintLayout'        : "androidx.constraintlayout:constraintlayout:2.1.3",
                'work'                    : "androidx.work:work-runtime-ktx:2.7.1",
                'autoFill'                : "androidx.autofill:autofill:1.1.0",
                'preferenceKtx'           : "androidx.preference:preference-ktx:1.2.0",
                'junit'                   : "androidx.test.ext:junit:1.1.3",
                'lifecycleCommon'         : "androidx.lifecycle:lifecycle-common:$lifecycle",
                'lifecycleLivedata'       : "androidx.lifecycle:lifecycle-livedata-ktx:$lifecycle",
                'lifecycleProcess'        : "androidx.lifecycle:lifecycle-process:$lifecycle",
                'lifecycleRuntimeKtx'     : "androidx.lifecycle:lifecycle-runtime-ktx:$lifecycle",
                'datastore'               : "androidx.datastore:datastore:1.0.0",
                'datastorepreferences'    : "androidx.datastore:datastore-preferences:1.0.0",
                'pagingRuntimeKtx'        : "androidx.paging:paging-runtime-ktx:2.1.2",
                'coreTesting'             : "androidx.arch.core:core-testing:2.1.0",
                'testCore'                : "androidx.test:core:$androidxTest",
                'orchestrator'            : "androidx.test:orchestrator:$androidxOrchestrator",
                'testRunner'              : "androidx.test:runner:$androidxTest",
                'testRules'               : "androidx.test:rules:$androidxTest",
                'espressoCore'            : "androidx.test.espresso:espresso-core:$espresso",
                'espressoContrib'         : "androidx.test.espresso:espresso-contrib:$espresso",
                'espressoIntents'         : "androidx.test.espresso:espresso-intents:$espresso",
                'viewpager2'              : "androidx.viewpager2:viewpager2:1.0.0",
                'transition'              : "androidx.transition:transition:1.2.0",
        ],
        google      : [
                'material'                : "com.google.android.material:material:1.6.0"
        ],
        dagger      : [
                'dagger'                  : "com.google.dagger:dagger:$dagger",
                'daggerCompiler'          : "com.google.dagger:dagger-compiler:$dagger",
                'hilt'                    : "com.google.dagger:hilt-android:$dagger",
                'hiltCompiler'            : "com.google.dagger:hilt-compiler:$dagger"
        ],
        squareup    : [
                'moshi'                  : "com.squareup.moshi:moshi:$moshi",
                'moshiKotlin'            : "com.squareup.moshi:moshi-kotlin-codegen:$moshi",
                'retrofit'               : "com.squareup.retrofit2:retrofit:$retrofit",
                'retrofitMoshi'          : "com.squareup.retrofit2:converter-moshi:$retrofit"
        ],
        rx          : [
                'rxKotlin'               : "io.reactivex.rxjava2:rxkotlin:2.4.0"
        ],
        arrow       : [
                'core'                   : "io.arrow-kt:arrow-core:$arrow",
                'instances'              : "io.arrow-kt:arrow-instances-core:$arrow"
        ],
        markwon     : [
                'core'                   : "io.noties.markwon:core:$markwon",
                'extLatex'               : "io.noties.markwon:ext-latex:$markwon",
                'inlineParser'           : "io.noties.markwon:inline-parser:$markwon",
                'html'                   : "io.noties.markwon:html:$markwon"
        ],
        airbnb      : [
                'epoxy'                  : "com.airbnb.android:epoxy:$epoxy",
                'epoxyGlide'             : "com.airbnb.android:epoxy-glide-preloading:$epoxy",
                'epoxyProcessor'         : "com.airbnb.android:epoxy-processor:$epoxy",
                'epoxyPaging'            : "com.airbnb.android:epoxy-paging:$epoxy",
                'mavericks'              : "com.airbnb.android:mavericks:$mavericks",
                'mavericksTesting'       : "com.airbnb.android:mavericks-testing:$mavericks"
        ],
        mockk      : [
                'mockk'                   : "io.mockk:mockk:$mockk",
                'mockkAndroid'            : "io.mockk:mockk-android:$mockk"
        ],
        github     : [
                'glide'                  : "com.github.bumptech.glide:glide:$glide",
                'glideCompiler'          : "com.github.bumptech.glide:compiler:$glide",
                'bigImageViewer'         : "com.github.piasy:BigImageViewer:$bigImageViewer",
                'glideImageLoader'       : "com.github.piasy:GlideImageLoader:$bigImageViewer",
                'progressPieIndicator'   : "com.github.piasy:ProgressPieIndicator:$bigImageViewer",
                'glideImageViewFactory'  : "com.github.piasy:GlideImageViewFactory:$bigImageViewer",
                'flowBinding'            : "io.github.reactivecircus.flowbinding:flowbinding-android:$flowBinding",
                'flowBindingAppcompat'   : "io.github.reactivecircus.flowbinding:flowbinding-appcompat:$flowBinding",
                'flowBindingMaterial'    : "io.github.reactivecircus.flowbinding:flowbinding-material:$flowBinding"
        ],
        jakewharton : [
                'timber'                 : "com.jakewharton.timber:timber:5.0.1"
        ],
        jsonwebtoken: [
                'jjwtApi'                : "io.jsonwebtoken:jjwt-api:$jjwt",
                'jjwtImpl'               : "io.jsonwebtoken:jjwt-impl:$jjwt",
                'jjwtOrgjson'            : "io.jsonwebtoken:jjwt-orgjson:$jjwt"
        ],
        vanniktech  : [
                'emojiMaterial'          : "com.vanniktech:emoji-material:$vanniktechEmoji",
                'emojiGoogle'            : "com.vanniktech:emoji-google:$vanniktechEmoji"
        ],
        apache      : [
                'commonsImaging'         : "org.apache.sanselan:sanselan:0.97-incubator"
        ],
        tests       : [
                'kluent'                 : "org.amshove.kluent:kluent-android:1.68",
                'timberJunitRule'        : "net.lachlanmckee:timber-junit-rule:1.0.1",
                'junit'                  : "junit:junit:4.13.2"
        ]
]<|MERGE_RESOLUTION|>--- conflicted
+++ resolved
@@ -45,12 +45,8 @@
                 'coroutinesTest'          : "org.jetbrains.kotlinx:kotlinx-coroutines-test:$kotlinCoroutines"
         ],
         androidx    : [
-<<<<<<< HEAD
                 'activity'                : "androidx.activity:activity:1.2.4",
-                'appCompat'               : "androidx.appcompat:appcompat:1.4.0",
-=======
                 'appCompat'               : "androidx.appcompat:appcompat:1.4.1",
->>>>>>> f7303789
                 'core'                    : "androidx.core:core-ktx:1.7.0",
                 'recyclerview'            : "androidx.recyclerview:recyclerview:1.2.1",
                 'exifinterface'           : "androidx.exifinterface:exifinterface:1.3.3",
