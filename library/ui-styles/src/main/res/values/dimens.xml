--- conflicted
+++ resolved
@@ -43,14 +43,12 @@
     <!--  Preview Url  -->
     <dimen name="preview_url_view_corner_radius">8dp</dimen>
 
-<<<<<<< HEAD
     <dimen name="menu_item_icon_size">24dp</dimen>
     <dimen name="menu_item_size">48dp</dimen>
     <dimen name="menu_item_ripple_size">48dp</dimen>
-=======
+
     <!-- Composer -->
     <dimen name="composer_min_height">56dp</dimen>
     <dimen name="composer_attachment_size">52dp</dimen>
     <dimen name="composer_attachment_margin">1dp</dimen>
->>>>>>> ce0a582b
 </resources>